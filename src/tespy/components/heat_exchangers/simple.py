--- conflicted
+++ resolved
@@ -1042,13 +1042,8 @@
             else:
                 msg = ('Exergy balance of simple heat exchangers, where '
                        'outlet temperature is higher than inlet temperature '
-<<<<<<< HEAD
-                       'with heat extracted is not implemented.')
-                logging.warning(msg)
-=======
                        'with heat extracted is not implmented.')
                 logger.warning(msg)
->>>>>>> cf246f4f
                 self.E_P = np.nan
                 self.E_F = np.nan
                 self.E_bus = {
