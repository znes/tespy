# -*- coding: utf-8

"""
.. module:: networks
    :synopsis: contains logic of the network

.. moduleauthor:: Francesco Witte <francesco.witte@hs-flensburg.de>
"""

import math

import pandas as pd
import ast
from tabulate import tabulate

import numpy as np
from numpy.linalg import inv
from numpy.linalg import norm

from tespy.components import components as cmp
from tespy import connections as con
from tespy.tools import helpers as hlp

import collections

import time
import os
from CoolProp.CoolProp import PropsSI as CPPSI

import logging


class network:
    r"""
    Class component is the base class of all TESPy components.

    Parameters
    ----------
    fluids : list
        A list of all fluids within the network container.

    m_unit : str
        Specify the unit for mass flow: 'kg / s', 't / h'.

    v_unit : str
        Specify the unit for volumetric flow: 'm3 / s', 'm3 / h', 'l / s',
        'l / h'.

    p_unit : str
        Specify the unit for pressure: 'Pa', 'psi', 'bar', 'MPa'.

    h_unit : str
        Specify the unit for mass flow: 'J / kg', 'kJ / kg', 'MJ / kg'.

    T_unit : str
        Specify the unit for mass flow: 'K', 'C', 'F'.

    p_range : list
        List with minimum and maximum values for pressure value range.

    h_range : list
        List with minimum and maximum values for enthalpy value range.

    T_range : list
        List with minimum and maximum values for temperature value range.

    Note
    ----
    Unit specification is optional: If not specified the SI unit (first
    element in above lists) will be applied!

    Range specification is optional, too. The value range is used to stabilise
    the newton algorith. For more information see the "getting started" section
    in the online-documentation.

    Printoptions can be specified with the
    :func:`tespy.networks.network.set_printoptions`-method, see example.

    Example
    -------
    Basic example for a setting up a tespy.networks.network object. Specifying
    the fluids is mandatory! Unit systems, fluid property range and printlevel
    are optional.

    Standard value for printoptions print_level is info. You can modify this
    with the :func:`tespy.networks.network.set_printoptions`-method by
    specifying a print_level, or specifying the printout manually.

    >>> from tespy import nwk
    >>> fluid_list = ['water', 'air', 'R134a']
    >>> mynetwork = nwk.network(fluids=fluid_list, p_unit='bar', T_unit='C')
    >>> mynetwork.set_attr(p_range=[1, 10])
    >>> type(mynetwork)
    <class 'tespy.networks.network'>
    >>> mynetwork.set_printoptions(print_level='none')
    >>> mynetwork.iterinfo
    False
    >>> mynetwork.set_printoptions(print_level='info')
    >>> mynetwork.iterinfo
    True
    >>> mynetwork.set_printoptions(print_level='none')
    >>> mynetwork.set_printoptions(iterinfo=True)
    >>> mynetwork.iterinfo
    True
    """

    def __init__(self, fluids, **kwargs):

        # initialisation of basic properties
        self.checked = False
        # in case of a design calculation after an offdesign calculation
        self.redesign = False
        # connection dataframe
        self.conns = pd.DataFrame(columns=['s', 's_id', 't', 't_id'])
        # list for busses
        self.busses = collections.OrderedDict()
        # default design_path value
        self.design_path = None

        # fluid list and constants
        if isinstance(fluids, list):
                self.fluids = sorted(fluids)
        else:
            msg = ('Please provide a list containing the network\'s fluids on '
                   'creation.')
            logging.error(msg)
            raise TypeError(msg)

        msg = 'Network fluids are: '
        for f in self.fluids:
            msg += f + ', '
            if 'INCOMP::' in f:
                # molar mass and gas constant not available for incompressibles
                hlp.molar_masses[f] = 1
                hlp.gas_constants[f] = 1

            elif 'TESPy::' not in f:
                # calculating molar masses/gas constants for network's fluids
                # tespy_fluid molar mass/gas constant are added on lut creation
                hlp.molar_masses[f] = CPPSI('M', f)
                hlp.gas_constants[f] = CPPSI('GAS_CONSTANT', f)

        msg = msg[:-2] + '.'
        logging.debug(msg)

        # initialise fluid property memorisation function for this network
        hlp.memorise.add_fluids(self.fluids)

        # available unit systems
        # mass flow
        self.m = {
            'kg / s': 1,
            't / h': 3.6
        }
        # pressure
        self.p = {
            'Pa': 1,
            'psi': 6.8948e3,
            'bar': 1e5,
            'MPa': 1e6
        }
        # enthalpy
        self.h = {
            'J / kg': 1,
            'kJ / kg': 1e3,
            'MJ / kg': 1e6
        }
        # temperature
        self.T = {
            'C': [273.15, 1],
            'F': [459.67, 5 / 9],
            'K': [0, 1]
        }
        # volumetric flow
        self.v = {
            'm3 / s': 1,
            'l / s': 1e-3,
            'm3 / h': 1 / 3600,
            'l / h': 1 / 3.6
        }
        # SI unit specification
        self.SI_units = {
              'm': 'kg / s',
              'p': 'Pa',
              'h': 'J / kg',
              'T': 'K',
              'v': 'm3 / s'
              }

        # processing printoptions
        self.print_level = 'info'
        self.set_printoptions()

        # standard unit set
        self.m_unit = self.SI_units['m']
        self.p_unit = self.SI_units['p']
        self.h_unit = self.SI_units['h']
        self.T_unit = self.SI_units['T']
        self.v_unit = self.SI_units['v']

        # generic value range
        self.m_range_SI = np.array([-1e12, 1e12])
        self.p_range_SI = np.array([2e2, 300e5])
        self.h_range_SI = np.array([1e3, 7e6])
        self.T_range_SI = np.array([273.16, 1773.15])

        # add attributes from kwargs
        for key in kwargs:
            if key in self.attr():
                self.__dict__.update({key: kwargs[key]})

        self.set_attr(**kwargs)

    def set_attr(self, **kwargs):
        r"""
        Sets, resets or unsets attributes of a network for provided keyword
        arguments.

        Parameters
        ----------
        m_unit : str
            Specify the unit for mass flow: 'kg / s', 't / h'.

        v_unit : str
            Specify the unit for volumetric flow: 'm3 / s', 'm3 / h', 'l / s',
            'l / h'.

        p_unit : str
            Specify the unit for pressure: 'Pa', 'psi', 'bar', 'MPa'.

        h_unit : str
            Specify the unit for enthalpy: 'J / kg', 'kJ / kg', 'MJ / kg'.

        T_unit : str
            Specify the unit for temperature: 'K', 'C', 'F'.

        m_range : list
            List with minimum and maximum values for mass flow value range.

        p_range : list
            List with minimum and maximum values for pressure value range.

        h_range : list
            List with minimum and maximum values for enthalpy value range.

        T_range : list
            List with minimum and maximum values for temperature value range.

        Note
        ----
        Use the :func:`tespy.networks.network.set_printoptions` method for
        adjusting iterinfo printouts.
        """
        # add attributes from kwargs
        for key in kwargs:
            if key in self.attr():
                self.__dict__.update({key: kwargs[key]})

        # unit sets
        if self.m_unit not in self.m.keys():
            msg = ('Allowed units for mass flow are: ' + str(self.m.keys()))
            self.m_unit = self.SI_units['m']
            logging.error(msg)
            raise ValueError(msg)

        if self.p_unit not in self.p.keys():
            msg = ('Allowed units for pressure are: ' + str(self.p.keys()))
            self.p_unit = self.SI_units['p']
            logging.error(msg)
            raise ValueError(msg)

        if self.h_unit not in self.h.keys():
            msg = ('Allowed units for enthalpy are: ' + str(self.h.keys()))
            self.h_unit = self.SI_units['h']
            logging.error(msg)
            raise ValueError(msg)

        if self.T_unit not in self.T.keys():
            msg = ('Allowed units for temperature are: ' + str(self.T.keys()))
            self.T_unit = self.SI_units['T']
            logging.error(msg)
            raise ValueError(msg)

        if self.v_unit not in self.v.keys():
            msg = ('Allowed units for volumetric flow are: ' +
                   str(self.v.keys()))
            self.v_unit = self.SI_units['v']
            logging.error(msg)
            raise ValueError(msg)

        msg = ('Unit specifications: '
               'mass flow: ' + self.m_unit + ', ' +
               'pressure: ' + self.p_unit + ', ' +
               'enthalpy: ' + self.h_unit + ', ' +
               'temperature: ' + self.T_unit + ', ' +
               'volumetric flow: ' + self.v_unit + '.')
        logging.debug(msg)

        # value ranges
        if 'm_range' in kwargs.keys():
            if not isinstance(kwargs['m_range'], list):
                msg = ('Specify the value range as list: [m_min, m_max]')
                logging.error(msg)
                raise TypeError(msg)
            else:
                self.m_range_SI = (np.array(kwargs['m_range']) *
                                   self.m[self.m_unit])
        else:
            self.m_range = self.m_range_SI / self.m[self.m_unit]

        msg = ('Setting pressure range, min: ' + str(self.m_range_SI[0]) +
               ' ' + self.SI_units['m'] + ', max: ' + str(self.m_range_SI[1]) +
               ' ' + self.SI_units['m'] + '.')
        logging.debug(msg)

        if 'p_range' in kwargs.keys():
            if not isinstance(kwargs['p_range'], list):
                msg = ('Specify the value range as list: [p_min, p_max]')
                logging.error(msg)
                raise TypeError(msg)
            else:
                self.p_range_SI = (np.array(kwargs['p_range']) *
                                   self.p[self.p_unit])
        else:
            self.p_range = self.p_range_SI / self.p[self.p_unit]

        msg = ('Setting pressure range, min: ' + str(self.p_range_SI[0]) +
               ' ' + self.SI_units['p'] + ', max: ' + str(self.p_range_SI[1]) +
               ' ' + self.SI_units['p'] + '.')
        logging.debug(msg)

        if 'h_range' in kwargs.keys():
            if not isinstance(kwargs['h_range'], list):
                msg = ('Specify the value range as list: [h_min, h_max]')
                logging.error(msg)
                raise TypeError(msg)
            else:
                self.h_range_SI = (np.array(kwargs['h_range']) *
                                   self.h[self.h_unit])
        else:
            self.h_range = self.h_range_SI / self.h[self.h_unit]

        msg = ('Setting enthalpy range, min: ' + str(self.h_range_SI[0]) +
               ' ' + self.SI_units['h'] + ', max: ' + str(self.h_range_SI[1]) +
               ' ' + self.SI_units['h'] + '.')
        logging.debug(msg)

        if 'T_range' in kwargs.keys():
            if not isinstance(kwargs['T_range'], list):
                msg = ('Specify the value range as list: [T_min, T_max]')
                logging.error(msg)
                raise TypeError(msg)
            else:
                self.T_range_SI = ((np.array(kwargs['T_range']) +
                                    self.T[self.T_unit][0]) *
                                   self.T[self.T_unit][1])
        else:
            self.T_range = (self.T_range_SI / self.T[self.T_unit][1] -
                            self.T[self.T_unit][0])

        msg = ('Setting temperature range, min: ' + str(self.T_range_SI[0]) +
               ' ' + self.SI_units['T'] + ', max: ' + str(self.T_range_SI[1]) +
               ' ' + self.SI_units['T'] + '.')
        logging.debug(msg)

        for f in self.fluids:
            if 'TESPy::' in f:
                hlp.memorise.vrange[f][0] = self.p_range_SI[0]
                hlp.memorise.vrange[f][1] = self.p_range_SI[1]
                hlp.memorise.vrange[f][2] = self.T_range_SI[0]
                hlp.memorise.vrange[f][3] = self.T_range_SI[1]

    def get_attr(self, key):
        r"""
        Get the value of a networks attribute.

        Parameters
        ----------
        key : str
            The attribute you want to retrieve.

        Returns
        -------
        out :
            Specified attribute.
        """
        if key in self.__dict__:
            return self.__dict__[key]
        else:
            msg = 'Network has no attribute \"' + str(key) + '\".'
            logging.error(msg)
            raise KeyError(msg)

    def attr(self):
        return ['m_unit', 'p_unit', 'h_unit', 'T_unit', 'v_unit',
                'p_range', 'h_range', 'T_range']

    def set_printoptions(self, **kwargs):
        r"""
        Specification of printouts for tespy.networks.network object.

        Parameters
        ----------
        print_level : str
            Select the print level:

            - 'info': all printouts.
            - 'none': no printouts

        iterinfo : boolean
            Printouts of iteration information in solving process.
        """
        self.print_level = kwargs.get('print_level', self.print_level)

        if self.print_level == 'info':
            self.iterinfo = True

        elif self.print_level == 'none':
            self.iterinfo = False
        else:
            msg = ('Available print leves are: \'info\' and \'none\'.')
            logging.error(msg)
            raise ValueError(msg)

        self.iterinfo = kwargs.get('iterinfo', self.iterinfo)

    def add_subsys(self, *args):
        r"""
        Adds one or more subsystem to the network.

        Parameters
        ----------
        c : tespy.components.subsystems.subsystem
            The subsystem to be added to the network, subsystem objects si
            :code:`network.add_subsys(s1, s2, s3, ...)`.
        """
        for subsys in args:
            for c in subsys.conns:
                self.add_conns(c)

    def add_nwks(self, *args):
        """
        adds connections from another network

        :param args: network objects si :code:`add_subsys(s1, s2, s3, ...)`
        :type args: tespy.networks.network
        :returns: no return value
        """
        for nw in args:
            for c in nw.conns.index:
                self.add_conns(c)

    def add_conns(self, *args):
        r"""
        Adds one or more connections to the network.

        Parameters
        ----------
        c : tespy.connections.connection
            The connection to be added to the network, connections objects ci
            :code:`add_conns(c1, c2, c3, ...)`.
        """
        for c in args:
            if not isinstance(c, con.connection):
                msg = ('Must provide tespy.connections.connection objects as '
                       'parameters.')
                logging.error(msg)
                raise TypeError(msg)

            self.conns.loc[c] = [c.s, c.s_id, c.t, c.t_id]
            msg = ('Added connection ' + c.s.label + ' (' + c.s_id + ') -> ' +
                   c.t.label + ' (' + c.t_id + ') to network.')
            logging.debug(msg)
            # set status "checked" to false, if conneciton is added to network.
            self.checked = False

    def del_conns(self, *args):
        """
        Removes one or more connections from the network.

        Parameters
        ----------
        c : tespy.connections.connection
            The connection to be removed from the network, connections objects
            ci :code:`del_conns(c1, c2, c3, ...)`.
        """
        for c in args:
            self.conns = self.conns.drop(c)
            msg = ('Deleted connection ' + c.s.label + ' (' + c.s_id +
                   ') -> ' + c.t.label + ' (' + c.t_id + ') from network.')
            logging.debug(msg)
        # set status "checked" to false, if conneciton is deleted from network.
        self.checked = False

    def check_conns(self):
        r"""
        Checks the networks connections for multiple usage of inlets or outlets
        of components.
        """
        dub = self.conns.loc[
                self.conns.duplicated(['s', 's_id']) == True].index
        for c in dub:
            msg = ('The source ' + str(c.s.label) + ' (' + str(c.s_id) +
                   ') is attached to more than one connection. Please check '
                   'your network.')
            logging.error(msg)
            raise hlp.TESPyNetworkError(msg)

        dub = self.conns.loc[
                self.conns.duplicated(['t', 't_id']) == True].index
        for c in dub:
            msg = ('The target ' + str(c.t.label) + ' (' + str(c.t_id) +
                   ') is attached to more than one connection. Please check '
                   'your network.')
            logging.error(msg)
            raise hlp.TESPyNetworkError(msg)

    def add_busses(self, *args):
        r"""
        Adds one or more busses to the network.

        Parameters
        ----------
        b : tespy.connections.bus
            The bus to be added to the network, bus objects bi
            :code:`add_busses(b1, b2, b3, ...)`.
        """
        for b in args:
            if self.check_busses(b):
                self.busses[b.label] = b
                msg = 'Added bus ' + b.label + ' to network.'
                logging.debug(msg)

    def del_busses(self, *args):
        r"""
        Removes one or more busses from the network.

        Parameters
        ----------
        b : tespy.connections.bus
            The bus to be removed from the network, bus objects bi
            :code:`add_busses(b1, b2, b3, ...)`.
        """
        for b in args:
            if b in self.busses.values():
                del self.busses[b.label]
                msg = 'Deleted bus ' + b.label + ' from network.'
                logging.debug(msg)

    def check_busses(self, b):
        r"""
        Checks the busses to be added for type, duplicates and identical
        labels.

        Parameters
        ----------
        b : tespy.connections.bus
            The bus to be checked.
        """
        if isinstance(b, con.bus):
            if len(self.busses) > 0:
                if b in self.busses.values():
                    msg = ('Network contains the bus ' + b.label + ' (' +
                           str(b) + ') already.')
                    logging.error(msg)
                    raise hlp.TESPyNetworkError(msg)
                elif b.label in self.busses.keys():
                    msg = ('Network already has a bus with the name ' +
                           b.label + '.')
                    logging.error(msg)
                    raise hlp.TESPyNetworkError(msg)
                else:
                    return True
            else:
                return True
        else:
            msg = 'Only objects of type bus are allowed in *args.'
            logging.error(msg)
            raise TypeError(msg)

    def check_network(self):
        r"""
        Checks if all components are connected properly within the network.
        """
        self.check_conns()
        # get unique components in connections dataframe
        comps = pd.unique(self.conns[['s', 't']].values.ravel())
        # build the dataframe for components
        self.init_components(comps)
        # count number of incoming and outgoing connections and compare to
        # expected values
        for comp in self.comps.index:
            num_o = (self.conns[['s', 't']] == comp).sum().s
            num_i = (self.conns[['s', 't']] == comp).sum().t
            if num_o != comp.num_o:
                msg = (comp.label + ' is missing ' + str(comp.num_o - num_o) +
                       ' outgoing connections. Make sure all outlets are '
                       ' connected and all connections have been added to the '
                       'network.')
                logging.error(msg)
                # raise an error in case network check is unsuccesful
                raise hlp.TESPyNetworkError(msg)
            elif num_i != comp.num_i:
                msg = (comp.label + ' is missing ' + str(comp.num_i - num_i) +
                       ' incoming connections. Make sure all inlets are '
                       ' connected and all connections have been added to the '
                       'network.')
                logging.error(msg)
                # raise an error in case network check is unsuccesful
                raise hlp.TESPyNetworkError(msg)

        # network checked
        self.checked = True
        msg = 'Networkcheck successful.'
        logging.info(msg)

    def init_components(self, comps):
        r"""
        Sets up a dataframe for the network's components and checks, if all
        components have unique labels.

        Note
        ----
        The dataframe for the components is derived from the network's
        connections. Thus it does not hold any additional information, the
        dataframe is used to simplify the code, only.
        """
        self.comps = pd.DataFrame(index=comps, columns=['i', 'o'])

        labels = []
        for comp in self.comps.index:
            # get for incoming and outgoing connections of a component
            s = self.conns[self.conns.s == comp]
            s = s.s_id.sort_values().index
            t = self.conns[self.conns.t == comp]
            t = t.t_id.sort_values().index
            self.comps.loc[comp] = [t, s]
            # save the incoming and outgoing as well as the number of
            # connections as component attribute
            comp.inl = t.tolist()
            comp.outl = s.tolist()
            comp.num_i = len(comp.inlets())
            comp.num_o = len(comp.outlets())
            labels += [comp.label]

        # check for duplicates in the component labels
        if len(labels) != len(list(set(labels))):
            duplicates = [item for item, count in
                          collections.Counter(labels).items() if count > 1]
            msg = ('All Components must have unique labels, duplicates are: '
                   + str(duplicates) + '.')
            logging.error(msg)
            raise hlp.TESPyNetworkError(msg)

    def initialise(self):
        r"""
        Initilialises the network depending on calclation mode.

        Design

            - Generic fluid composition and fluid property initialisation.
            - Starting values from initialisation path if provided.

        Offdesign

            - Check offdesign path specification.
            - Set component and connection design point properties.
            - Switch from design/offdesign parameter specification.
        """
        if len(self.conns) == 0:
            msg = ('No connections have been added to the network, please '
                   'make sure to add your connections with the '
                   '.add_conns() method.')
            logging.error(msg)
            raise hlp.TESPyNetworkError(msg)

        if len(self.fluids) == 0:
            msg = ('Network has no fluids, please specify a list with fluids '
                   'on network creation.')
            logging.error(msg)
            raise hlp.TESPyNetworkError(msg)

        if self.mode == 'offdesign':
            self.redesign = True
            if self.design_path is None:
                # must provide design_path
                msg = ('Please provide \'design_path\' for every offdesign '
                       'calculation.')
                logging.error(msg)
                raise hlp.TESPyNetworkError(msg)
            else:
                # load design case
                if self.new_design is True:
                    self.init_offdesign()

                self.individual_init_offdesign()
        else:
            # load design case
            self.init_design()

        # generic fluid initialisation
        self.init_fluids()
        # generic fluid property initialisation
        self.init_properties()

        # starting values from init path
        if self.init_path is not None:
            self.init_csv()

        msg = 'Network initialised.'
        logging.info(msg)

    def init_design(self):
        r"""
        Design initialisation.

        - Unset component attributes design values.
        - Unset connection design values.
        - Unset bus design values.
        """
        # connections
        for c in self.conns.index:
            # unset all design values
            c.m.design = np.nan
            c.p.design = np.nan
            c.h.design = np.nan
            c.fluid.design = collections.OrderedDict()

        # unset design values for busses
        for b in self.busses.values():
            for cp in b.comps.index:
                b.comps.loc[cp].P_ref = np.nan

        series = pd.Series()
        # switch components to design mode
        for cp in self.comps.index:
            cp.set_parameters(self.mode, series)
            cp.comp_init(self)

            if self.redesign is True:
                for var in cp.design:
                    cp.get_attr(var).set_attr(is_set=True)
                for var in cp.offdesign:
                    cp.get_attr(var).set_attr(is_set=False)

        # switch connections to design mode
        for c in self.conns.index:
            if self.redesign is True:
                for var in c.design:
                        c.get_attr(var).set_attr(val_set=True)

                for var in c.offdesign:
                    c.get_attr(var).set_attr(val_set=False)

    def init_offdesign(self):
        r"""
        Offdesign initialisation from results files in :code:`design_path`.

        - Set component attributes design values.
        - Set connection design values.
        - Set bus design values.
        - Switch components and connections from design to offdesign mode.

        Note
        ----
        **components**

        All parameters stated in the component's attribute :code:`cp.design`
        will be unset and all parameters stated in the component's attribute
        :code:`cp.offdesign` will be set instead.

        **connections**

        All parameters given in the connection's attribute :code:`c.design`
        will be unset and all parameters stated in the connections's attribute
        :code:`cp.offdesign` will be set instead.
        """
        not_required = ['source', 'sink', 'node', 'merge', 'splitter',
                        'separator', 'drum', 'subsys_interface']
        cp_sort = self.comps.copy()
        # component type
        cp_sort['cp'] = cp_sort.apply(network.get_class_base, axis=1)
        cp_sort['label'] = cp_sort.apply(network.get_props, axis=1,
                                         args=('label',))
        cp_sort['comp'] = cp_sort.index
        cp_sort.set_index('label', inplace=True)
        for c in cp_sort.cp.unique():
            if c not in not_required:
                path = hlp.modify_path_os(self.design_path +
                                          '/comps/' + c + '.csv')

                msg = ('Reading design point information for components of '
                       'type ' + c + ' from path ' + path + '.')
                logging.debug(msg)
                df = pd.read_csv(path, sep=';', decimal='.',
                                 converters={'busses': ast.literal_eval,
                                             'bus_P_ref': ast.literal_eval})
                df.set_index('label', inplace=True)
                for c_label in df.index:
                    comp = cp_sort.loc[c_label].comp
                    comp.set_parameters(self.mode, df.loc[c_label])
                    i = 0
                    for b in df.loc[c_label].busses:
                        bus = self.busses[b].comps
                        bus.loc[comp].P_ref = df.loc[c_label].bus_P_ref[i]
                        i += 1

        # connections
        path = hlp.modify_path_os(self.design_path + '/conn.csv')
        df = pd.read_csv(path, index_col=0, delimiter=';', decimal='.')
        msg = ('Reading design point information for connections from path ' +
               path + '.')
        logging.debug(msg)
        for c in self.conns.index:
            # match connection (source, source_id, target, target_id) on
            # connection objects of design file
            conn = (df.loc[df['s'].isin([c.s.label]) &
                           df['t'].isin([c.t.label]) &
                           df['s_id'].isin([c.s_id]) &
                           df['t_id'].isin([c.t_id])])

            if len(conn.index) > 0:
                conn_id = conn.index[0]
                c.m.design = df.loc[conn_id].m * self.m[df.loc[conn_id].m_unit]
                c.p.design = df.loc[conn_id].p * self.p[df.loc[conn_id].p_unit]
                c.h.design = df.loc[conn_id].h * self.h[df.loc[conn_id].h_unit]
                c.v.design = df.loc[conn_id].v * self.v[df.loc[conn_id].v_unit]
                c.x.design = df.loc[conn_id].x
                c.T.design = ((df.loc[conn_id]['T'] +
                               self.T[df.loc[conn_id].T_unit][0]) *
                              self.T[df.loc[conn_id].T_unit][1])
                c.Td_bp.design = (df.loc[conn_id].Td_bp *
                                  self.T[df.loc[conn_id].T_unit][1])
                for fluid in self.fluids:
                    c.fluid.design[fluid] = df.loc[conn_id][fluid]
            else:
                msg = ('Could not find all connections in design case. '
                       'Please, make sure no connections have been modified '
                       'or components have been relabeled for your offdesign '
                       'calculation.')
                logging.error(msg)
                hlp.TESPyNetworkError(msg)

        msg = 'Gathered global design point information.'
        logging.debug(msg)

    def individual_init_offdesign(self):
        r"""
        Offdesign initialisation from results files in :code:`design_path` of
        components and connections.

        - Look for components and connections with individual design path
        - Set component attributes design values.
        - Set connection design values.
        - Set bus design values.
        - Switch components and connections from design to offdesign mode.

        Note
        ----
        **components**

        All parameters stated in the component's attribute :code:`cp.design`
        will be unset and all parameters stated in the component's attribute
        :code:`cp.offdesign` will be set instead.

        **connections**

        All parameters given in the connection's attribute :code:`c.design`
        will be unset and all parameters stated in the connections's attribute
        :code:`cp.offdesign` will be set instead.
        """
        for comp in self.comps.index:
            if comp.design_path is not None:
                component = comp.__class__.__name__
                path_c = hlp.modify_path_os(comp.design_path +
                                            '/comps/' + component + '.csv')
                df = pd.read_csv(path_c, sep=';', decimal='.',
                                 converters={
                                         'busses': ast.literal_eval,
                                         'bus_P_ref': ast.literal_eval
                                         })
                df.set_index('label', inplace=True)
                comp.set_parameters(self.mode, df.loc[comp.label])
                i = 0
                for b in df.loc[comp.label].busses:
                    bus = self.busses[b].comps
                    bus.loc[comp].P_ref = df.loc[comp.label].bus_P_ref[i]
                    i += 1

        for c in self.conns.index:
            if c.design_path is not None:
                path_c = hlp.modify_path_os(c.design_path + '/conn.csv')
                msg = ('Reading design point information for connection ' +
                       c.s.label + ':' + c.s_id + ' -> ' +
                       c.t.label + ':' + c.t_id + ' from path ' + path_c + '.')
                logging.debug(msg)
                df = pd.read_csv(path_c, index_col=0,
                                 delimiter=';', decimal='.')
                # match connection (source, source_id, target, target_id) on
                # connection objects of design file
                conn = (df.loc[df['s'].isin([c.s.label]) &
                               df['t'].isin([c.t.label]) &
                               df['s_id'].isin([c.s_id]) &
                               df['t_id'].isin([c.t_id])])

                if len(conn.index) > 0:
                    conn_id = conn.index[0]
                    c.m.design = (df.loc[conn_id].m *
                                  self.m[df.loc[conn_id].m_unit])
                    c.p.design = (df.loc[conn_id].p *
                                  self.p[df.loc[conn_id].p_unit])
                    c.h.design = (df.loc[conn_id].h *
                                  self.h[df.loc[conn_id].h_unit])
                    c.v.design = (df.loc[conn_id].v *
                                  self.v[df.loc[conn_id].v_unit])
                    c.x.design = df.loc[conn_id].x
                    c.T.design = ((df.loc[conn_id]['T'] +
                                   self.T[df.loc[conn_id].T_unit][0]) *
                                  self.T[df.loc[conn_id].T_unit][1])
                    c.Td_bp.design = (df.loc[conn_id].Td_bp *
                                      self.T[df.loc[conn_id].T_unit][1])
                    for fluid in self.fluids:
                        c.fluid.design[fluid] = df.loc[conn_id][fluid]

                else:
                    msg = ('Could not find all connections in design case. '
                           'Please, make sure no connections have been '
                           'modified or components have been relabeled for '
                           'your offdesign calculation.')
                    logging.error(msg)
                    hlp.TESPyNetworkError(msg)

        msg = 'Gathered individual design point information.'
        logging.debug(msg)

        # switch components to offdesign mode
        for cp in self.comps.index:

            # unset variables provided in .design attribute
            for var in cp.design:
                cp.get_attr(var).set_attr(is_set=False)

            switched = False
            msg = 'Set component attributes '
            # set variables provided in .offdesign attribute
            for var in cp.offdesign:
                dc = cp.get_attr(var)
                dc.set_attr(is_set=True)
                # set values to design value
                if isinstance(dc, hlp.dc_cp):
                    cp.get_attr(var).val = cp.get_attr(var).design
                    switched = True
                    msg += var + ', '

            if switched:
                msg = (msg[:-2] + ' to design value at component ' +
                       cp.label + '.')
                logging.debug(msg)

            cp.comp_init(self)

        msg = 'Switched components from design to offdesign.'
        logging.debug(msg)

        # switch connections to offdesign mode
        for c in self.conns.index:
            for var in c.design:
                c.get_attr(var).set_attr(val_set=False)
                c.get_attr(var).set_attr(ref_set=False)

            for var in c.offdesign:
                c.get_attr(var).set_attr(val_set=True)
                c.get_attr(var).val_SI = c.get_attr(var).design

        msg = 'Switched connections from design to offdesign.'
        logging.debug(msg)

    def init_fluids(self):
        r"""
        Initialises the fluid vector on every connection of the network.

        - Create fluid vector for every component as dict,
          index: nw.fluids,
          values: 0 if not set by user.
        - Create fluid_set vector with same logic,
          index: nw.fluids,
          values: False if not set by user.
        - If there are any combustion chambers in the network, calculate fluid
          vector starting from there.
        - Propagate fluid vector in direction of sources and targets.
        """
        # iterate over connectons, create ordered dicts
        for c in self.conns.index:
            tmp = c.fluid.val.copy()
            tmp0 = c.fluid.val0.copy()
            tmp_set = c.fluid.val_set.copy()
            c.fluid.val = collections.OrderedDict()
            c.fluid.val0 = collections.OrderedDict()
            c.fluid.val_set = collections.OrderedDict()

            # if the number if fluids is one
            if len(self.fluids) == 1:
                c.fluid.val[self.fluids[0]] = 1
                c.fluid.val0[self.fluids[0]] = 1

                if self.fluids[0] in tmp_set.keys():
                    c.fluid.val_set[self.fluids[0]] = tmp_set[self.fluids[0]]
                else:
                    c.fluid.val_set[self.fluids[0]] = False

                # jump to next connection
                continue

            for fluid in self.fluids:

                if fluid in tmp.keys() and fluid in tmp_set.keys():
                    # if fluid in keys and is_set
                    c.fluid.val[fluid] = tmp[fluid]
                    c.fluid.val0[fluid] = tmp[fluid]
                    c.fluid.val_set[fluid] = tmp_set[fluid]

                # if there is a starting value
                elif fluid in tmp0.keys():
                    if fluid in tmp_set.keys():
                        if not tmp_set[fluid]:
                            c.fluid.val[fluid] = tmp0[fluid]
                            c.fluid.val0[fluid] = tmp0[fluid]
                            c.fluid.val_set[fluid] = False
                    else:
                        c.fluid.val[fluid] = tmp0[fluid]
                        c.fluid.val0[fluid] = tmp0[fluid]
                        c.fluid.val_set[fluid] = False

                # if fluid not in keys
                else:
                    c.fluid.val[fluid] = 0
                    c.fluid.val0[fluid] = 0
                    c.fluid.val_set[fluid] = False

        # stop fluid propagation for single fluid networks and
        # for offdesign cases, as good starting values are available
        if self.mode == 'offdesign' or len(self.fluids) == 1:
            msg = 'Fluid initialisation done.'
            logging.debug(msg)
            return

        # fluid propagation from set values
        for c in self.conns.index:
            if any(c.fluid.val_set.values()):
                self.init_target(c, c.t)
                self.init_source(c, c.s)

        # fluid propagation for combustion chambers
        for cp in self.comps.index:
            if isinstance(cp, cmp.combustion_chamber):
                cp.initialise_fluids(self)
                for c in self.comps.loc[cp].o:
                    self.init_target(c, c.t)
            elif isinstance(cp, cmp.water_electrolyzer):
                cp.initialise_fluids(self)
                for c in self.comps.loc[cp].o:
                    self.init_target(c, c.t)

        # fluid propagation from set values
        for c in self.conns.index:
            if any(c.fluid.val_set.values()):
                self.init_target(c, c.t)
                self.init_source(c, c.s)

        # fluid propagation starting from all connections
        for c in self.conns.index:
            c.s.initialise_fluids(self)
            c.t.initialise_fluids(self)

        msg = 'Fluid initialisation done.'
        logging.debug(msg)

    def init_target(self, c, start):
        r"""
        Propagates the fluids towards connection's target with recursive
        function calls. If the target is a sink, a merge or a combustion
        chamber, the propagation stops.

        Parameters
        ----------
        c : tespy.connections.connection
            Connection to initialise.

        start : tespy.connections.connection
            This connection is the fluid propagation starting point.
            The starting connection is saved to prevent infinite looping.
        """
        if (len(c.t.inlets()) == 1 and len(c.t.outlets()) == 1 or
                isinstance(c.t, cmp.heat_exchanger) or
                isinstance(c.t, cmp.subsys_interface)):

            outc = pd.DataFrame()
            outc['s'] = self.conns.s == c.t
            outc['s_id'] = self.conns.s_id == c.t_id.replace('in', 'out')
            conn, cid = outc['s'] == True, outc['s_id'] == True
            outc = outc.index[conn & cid][0]

            for fluid, x in c.fluid.val.items():
                if not outc.fluid.val_set[fluid]:
                    outc.fluid.val[fluid] = x

            self.init_target(outc, start)

        if isinstance(c.t, cmp.splitter):
            for outconn in self.comps.loc[c.t].o:
                for fluid, x in c.fluid.val.items():
                    if not outconn.fluid.val_set[fluid]:
                        outconn.fluid.val[fluid] = x

                self.init_target(outconn, start)

        if isinstance(c.t, cmp.water_electrolyzer):
            if c == self.comps.loc[c.t].i[0]:
                outconn = self.comps.loc[c.t].o[0]

                for fluid, x in c.fluid.val.items():
                    if not outconn.fluid.val_set[fluid]:
                        outconn.fluid.val[fluid] = x

        if isinstance(c.t, cmp.cogeneration_unit):
            for outconn in self.comps.loc[c.t].o[:2]:
                for fluid, x in c.fluid.val.items():
                    if not outconn.fluid.val_set[fluid]:
                        outconn.fluid.val[fluid] = x

                self.init_target(outconn, start)

        if isinstance(c.t, cmp.drum) and c.t != start:
            start = c.t
            for outconn in self.comps.loc[c.t].o:
                for fluid, x in c.fluid.val.items():
                    if not outconn.fluid.val_set[fluid]:
                        outconn.fluid.val[fluid] = x

                self.init_target(outconn, start)

    def init_source(self, c, start):
        r"""
        Propagates the fluids towards connection's source with recursive
        function calls. If the source is a source or a combustion chamber,
        the propagation stops.

        Parameters
        ----------
        c : tespy.connections.connection
            Connection to initialise.

        start : tespy.connections.connection
            This connection is the fluid propagation starting point.
            The starting connection is saved to prevent infinite looping.
        """
        if (len(c.s.inlets()) == 1 and len(c.s.outlets()) == 1 or
                isinstance(c.s, cmp.heat_exchanger) or
                isinstance(c.s, cmp.subsys_interface)):

            inc = pd.DataFrame()
            inc['t'] = self.conns.t == c.s
            inc['t_id'] = self.conns.t_id == c.s_id.replace('out', 'in')
            conn, cid = inc['t'] == True, inc['t_id'] == True
            inc = inc.index[conn & cid][0]

            for fluid, x in c.fluid.val.items():
                if not inc.fluid.val_set[fluid]:
                    inc.fluid.val[fluid] = x

            self.init_source(inc, start)

        if isinstance(c.s, cmp.splitter):
            for inconn in self.comps.loc[c.s].i:
                for fluid, x in c.fluid.val.items():
                    if not inconn.fluid.val_set[fluid]:
                        inconn.fluid.val[fluid] = x

                self.init_source(inconn, start)

        if isinstance(c.s, cmp.merge):
            for inconn in self.comps.loc[c.s].i:
                for fluid, x in c.fluid.val.items():
                    if not inconn.fluid.val_set[fluid]:
                        inconn.fluid.val[fluid] = x

                self.init_source(inconn, start)

        if isinstance(c.s, cmp.cogeneration_unit):
            for inconn in self.comps.loc[c.s].i[:2]:
                for fluid, x in c.fluid.val.items():
                    if not inconn.fluid.val_set[fluid]:
                        inconn.fluid.val[fluid] = x

                self.init_source(inconn, start)

        if isinstance(c.s, cmp.drum) and c.s != start:
            start = c.s
            for inconn in self.comps.loc[c.s].i:
                for fluid, x in c.fluid.val.items():
                    if not inconn.fluid.val_set[fluid]:
                        inconn.fluid.val[fluid] = x

                self.init_source(inconn, start)

    def init_properties(self):
        r"""
        Initialises the fluid properties on every connection of the network.

        - Sets standard values for :code:`m0, p0, h0` if not user specified
        - Sets :code:`var = var0` if var_set is False.
        - Initialises reference objects.
        - Sets initial values for enthalpy at given vapour mass fraction or
          temperature.
        """
        # fluid properties
        for c in self.conns.index:
            c.init_csv = False
            for key in ['m', 'p', 'h', 'T', 'x', 'v', 'Td_bp']:
                if c.get_attr(key).unit_set is False and key != 'x':
                    if key == 'Td_bp':
                        c.get_attr(key).unit = self.get_attr('T_unit')
                    else:
                        c.get_attr(key).unit = self.get_attr(key + '_unit')
                if (key not in ['T', 'x', 'v', 'Td_bp'] and
                        c.get_attr(key).val_set is False):
                    self.init_val0(c, key)
                    c.get_attr(key).val_SI = (
                            c.get_attr(key).val0 * self.get_attr(key)[
                                    c.get_attr(key).unit])
                elif key not in c.offdesign:
                    if (key not in ['T', 'x', 'v', 'Td_bp'] and
                            c.get_attr(key).val_set is True):
                        c.get_attr(key).val_SI = (
                                c.get_attr(key).val * self.get_attr(key)[
                                        c.get_attr(key).unit])
                    elif (key == 'T' and c.T.val_set is True):
                        c.T.val_SI = ((c.T.val + self.T[c.T.unit][0]) *
                                      self.T[c.T.unit][1])
                    elif key == 'Td_bp' and c.Td_bp.val_set is True:
                        c.Td_bp.val_SI = c.Td_bp.val * self.T[c.T.unit][1]
                    elif key == 'x' and c.x.val_set is True:
                        c.x.val_SI = c.x.val
                    elif key == 'v' and c.v.val_set is True:
                        c.v.val_SI = c.v.val * self.v[c.v.unit]

        msg = ('Retrieved generic starting values and specified SI-values of '
               'connection parameters.')
        logging.debug(msg)

        # fluid properties with referenced objects
        for c in self.conns.index:
            c.init_csv = False
            for key in ['m', 'p', 'h', 'T']:
                if (c.get_attr(key).ref_set and
                        c.get_attr(key).val_set is False):
                    c.get_attr(key).val_SI = (
                            c.get_attr(key).ref.obj.get_attr(key).val_SI *
                            c.get_attr(key).ref.f + c.get_attr(key).ref.d)

        msg = 'Generated starting values for referenced connection parameters.'
        logging.debug(msg)

        for c in self.conns.index:
            if c.x.val_set and not c.h.val_set:
                c.h.val_SI = hlp.h_mix_pQ(c.to_flow(), c.x.val_SI)

            if c.T.val_set and not c.h.val_set:
                try:
                    c.h.val_SI = hlp.h_mix_pT(c.to_flow(), c.T.val_SI)
                except ValueError:
                    pass

            # check if fluid enthalpy is below/above wet steam area
            if ((c.Td_bp.val_set is True or c.state.val_set is True) and
                    c.h.val_set is False):
                if (c.Td_bp.val_SI > 0 or
                        (c.state.val == 'g' and c.state.val_set is True)):
                    h = hlp.h_mix_pQ(c.to_flow(), 1)
                    if c.h.val_SI < h:
                        c.h.val_SI = h * 1.2
                elif (c.Td_bp.val_SI < 0 or
                      (c.state.val == 'l' and c.state.val_set is True)):
                    h = hlp.h_mix_pQ(c.to_flow(), 0)
                    if c.h.val_SI > h:
                        c.h.val_SI = h * 0.8

        msg = ('Generated starting values for specified temperature and '
               'vapour mass fraction.')
        logging.debug(msg)

        msg = 'Generic fluid property specification successful.'
        logging.debug(msg)

    def init_val0(self, c, key):
        r"""
        Set starting values for fluid properties. The components classes
        provide generic starting values for its inlets and outlets.

        Parameters
        ----------
        c : tespy.connections.connection
            Connection to initialise.
        """
        # starting value for mass flow
        if math.isnan(c.get_attr(key).val0) and key == 'm':
            c.get_attr(key).val0 = 1
            return

        # generic starting values for pressure and enthalpy
        if math.isnan(c.get_attr(key).val0):
            val_s = c.s.initialise_source(c, key)
            val_t = c.t.initialise_target(c, key)

            if val_s == 0 and val_t == 0:
                if key == 'p':
                    c.get_attr(key).val0 = 1e5
                elif key == 'h':
                    c.get_attr(key).val0 = 1e6

            elif val_s == 0:
                c.get_attr(key).val0 = val_t
            elif val_t == 0:
                c.get_attr(key).val0 = val_s
            else:
                c.get_attr(key).val0 = (val_s + val_t) / 2

            # change value to specified unit system
            c.get_attr(key).val0 = (
                    c.get_attr(key).val0 / self.get_attr(key)[
                            self.get_attr(key + '_unit')])

    def init_csv(self):
        r"""
        Init file reader for starting value generation of calculation.

        Note
        ----
        This method loads fluid property and fluid components starting values
        using the :code:`init_file` as input file.
        """
        # match connection (source, source_id, target, target_id) on
        # connection objects of design file

        path = hlp.modify_path_os(self.init_path + '/conn.csv')

        df = pd.read_csv(path, index_col=0, delimiter=';', decimal='.')
        for c in self.conns.index:
            conn = (df.loc[df['s'].isin([c.s.label]) &
                           df['t'].isin([c.t.label]) &
                           df['s_id'].isin([c.s_id]) &
                           df['t_id'].isin([c.t_id])])
            if len(conn.index) > 0:
                conn_id = conn.index[0]
                # overwrite SI-values with values from init_file,
                # except user specified values
                if c.m.val_set is False:
                    c.m.val_SI = (df.loc[conn_id].m *
                                  self.m[df.loc[conn_id].m_unit])
                if c.p.val_set is False:
                    c.p.val_SI = (df.loc[conn_id].p *
                                  self.p[df.loc[conn_id].p_unit])
                if c.h.val_set is False:
                    c.h.val_SI = (df.loc[conn_id].h *
                                  self.h[df.loc[conn_id].h_unit])
                for fluid in self.fluids:
                    if c.fluid.val_set[fluid] is False:
                        c.fluid.val[fluid] = df.loc[conn_id][fluid]

                # overwrite starting values
                c.m.val0 = c.m.val_SI / self.m[c.m.unit]
                c.p.val0 = c.p.val_SI / self.p[c.p.unit]
                c.h.val0 = c.h.val_SI / self.h[c.h.unit]
                c.fluid.val0 = c.fluid.val.copy()
                c.init_csv = True
            else:
                msg = ('Could not find connection ' + c.s.label + ' (' +
                       c.s_id + ') -> ' + c.t.label + ' (' + c.t_id +
                       ') in .csv-file.')
                logging.debug(msg)

        msg = 'Specified starting values from init_path.'
        logging.debug(msg)

    def solve(self, mode, init_path=None, design_path=None,
              max_iter=50, init_only=False):
        r"""
        Solves the network. Tasks:

        - Check network consistency.
        - Initialise calculation and preprocessing.
        - Perform actual calculation.
        - Postprocessing.

        Parameters
        ----------
        mode : str
            Choose from 'design' and 'offdesign'.

        init_path : str
            Path to the folder, where your network was saved to, e. g.
            saving to :code:`nw.save('myplant/tests')` would require loading
            from :code:`init_path='myplant/tests'`.

        design_path : str
            Path to the folder, where your network's design case was saved to,
            e. g. saving to :code:`nw.save('myplant/tests')` would require
            loading from :code:`design_path='myplant/tests'`.

        max_iter : int
            Maximum number of iterations before calculation stops, default: 50.

        init_only : boolean
            Perform initialisation only? default: :code:`False`.

        Note
        ----
        For more information on the solution process have a look at the online
        documentation at tespy.readthedocs.io in the section "using TESPy".
        """
        if self.design_path == design_path and design_path is not None:
            self.new_design = False
        else:
            self.new_design = True

        self.init_path = init_path
        self.design_path = design_path
        self.max_iter = max_iter

        if mode != 'offdesign' and mode != 'design':
            msg = 'Mode must be \'design\' or \'offdesign\'.'
            logging.error(msg)
            raise ValueError(msg)
        else:
            self.mode = mode

        msg = ('Solver properties: '
               'mode=' + self.mode +
               ', init_path=' + str(self.init_path) +
               ', design_path=' + str(self.design_path) +
               ', max_iter=' + str(max_iter) +
               ', init_only=' + str(init_only))
        logging.debug(msg)

        if not self.checked:
            self.check_network()

        msg = ('Network properties: '
               'number of components=' + str(len(self.comps.index)) +
               ', number of connections=' + str(len(self.conns.index)) +
               ', number of busses=' + str(len(self.busses)))
        logging.debug(msg)

        self.initialise()

        if init_only:
            return

        self.res = np.array([])

        msg = 'Starting solver.'
        logging.info(msg)

        self.iter = 0
        # number of variables per connection
        self.num_conn_vars = len(self.fluids) + 3

        # check for network determination
        self.solve_determination()

        self.solve_loop()

        if not self.progress:
            msg = ('The solver does not seem to make any progress, aborting '
                   'calculation. Residual value is '
                   '{:.2e}'.format(norm(self.vec_res)) + '. This frequently '
                   'happens, if the solver pushes the fluid properties out of '
                   'their feasible range.')
            logging.warning(msg)

        if self.lin_dep:
            msg = ('Singularity in jacobian matrix, calculation aborted! Make '
                   'sure your network does not have any linear dependencies '
                   'in the parametrisation. Other reasons might be\n'
                   '-> given Temperature with given pressure in two phase '
                   'region, try setting enthalpy instead or '
                   'provide accurate starting value for pressure.\n'
                   '-> given logarithmic temperature differences '
                   'or kA-values for heat exchangers, \n'
                   '-> support better starting values.\n'
                   '-> bad starting value for fuel mass flow of '
                   'combustion chamber, provide small (near to zero, '
                   'but not zero) starting value.')
            logging.error(msg)
            return

        self.post_processing()
        hlp.memorise.del_memory(self.fluids)

        if not self.progress:
            return

        msg = 'Calculation complete.'
        logging.info(msg)

    def solve_loop(self):
        r"""
        Loop of the newton algorithm
        """
        self.start_time = time.time()
        self.progress = True

        if self.iterinfo:
            self.print_iterinfo('start')

        for self.iter in range(self.max_iter):

            self.solve_control()
            self.res = np.append(self.res, norm(self.vec_res))

            if self.iterinfo:
                self.print_iterinfo('solving')

            if ((self.iter > 1 and self.res[-1] < hlp.err ** (1 / 2)) or
                    self.lin_dep):
                break

            if self.iter > 20:
<<<<<<< HEAD
                if (all(self.res[(self.iter - 3):] >= self.res[-2] * 0.999) and self.res[-1] >= self.res[-2] * 0.999):
=======
                if (all(self.res[(self.iter - 3):] >= self.res[-2] * 0.95) and
                        self.res[-1] >= self.res[-2] * 0.95):
>>>>>>> a271cd92
                    self.progress = False
                    break

        self.end_time = time.time()

        self.print_iterinfo('end')

        if self.iter == self.max_iter - 1:
            msg = ('Reached maximum iteration count (' + str(self.max_iter) +
                   '), calculation stopped. Residual value is '
                   '{:.2e}'.format(norm(self.vec_res)))
            logging.warning(msg)

    def solve_determination(self):
        r"""
        Checks, if the number of supplied parameters is sufficient for network
        determination.
        """
        vec_res = []
        self.num_comp_vars = 0
        for cp in self.comps.index:
            self.num_comp_vars += cp.num_vars
            vec_res += cp.equations()

        n = len(vec_res)
        msg = 'Number of component equations: ' + str(n)
        logging.debug(msg)

        # number of equations from components
        self.num_comp_eq = n

        n = 0
        for c in self.conns.index:
            n += [c.m.val_set, c.p.val_set, c.h.val_set, c.T.val_set,
                  c.x.val_set, c.v.val_set, c.Td_bp.val_set].count(True)
            n += [c.m.ref_set, c.p.ref_set, c.h.ref_set,
                  c.T.ref_set].count(True)
            n += list(c.fluid.val_set.values()).count(True)
            n += [c.fluid.balance].count(True)

        msg = 'Number of connection equations: ' + str(n)
        logging.debug(msg)

        # number of equations from connections
        self.num_conn_eq = n

        n = 0
        for b in self.busses.values():
            n += [b.P.val_set].count(True)

        msg = 'Number of bus equations: ' + str(n)
        logging.debug(msg)

        # number of equations from busses
        self.num_bus_eq = n

        self.num_vars = (self.num_conn_vars * len(self.conns.index) +
                         self.num_comp_vars)

        self.vec_res = np.zeros([self.num_vars])
        self.vec_res[0:self.num_comp_eq] = vec_res

        msg = 'Total number of variables: ' + str(self.num_vars)
        logging.debug(msg)

        msg = 'Number of component variables: ' + str(self.num_comp_vars)
        logging.debug(msg)

        msg = ('Number of connection variables: ' +
               str(self.num_conn_vars * len(self.conns.index)))
        logging.debug(msg)

        n = self.num_comp_eq + self.num_conn_eq + self.num_bus_eq
        if n > self.num_vars:
            msg = ('You have provided too many parameters: ' +
                   str(self.num_vars) + ' required, ' + str(n) +
                   ' supplied. Aborting calculation!')
            logging.error(msg)
            raise hlp.TESPyNetworkError(msg)
        elif n < self.num_vars:
            msg = ('You have not provided enough parameters: '
                   + str(self.num_vars) + ' required, ' + str(n) +
                   ' supplied. Aborting calculation!')
            logging.error(msg)
            raise hlp.TESPyNetworkError(msg)

    def print_iterinfo(self, position):

        if position == 'start':
            if self.num_comp_vars == 0:
                # iterinfo printout without any custom variables
                msg = ('iter\t| residual | massflow | pressure | enthalpy | '
                       'fluid\n')
                msg += ('--------+----------+----------+----------+----------'
                        '+---------')

            else:
                # iterinfo printout with custom variables in network
                msg = ('iter\t| residual | massflow | pressure | enthalpy | '
                       'fluid    | custom\n')
                msg += ('--------+----------+----------+----------+----------'
                        '+----------+---------')

            print(msg)

        elif position == 'solving':
            vec = self.vec_z[0:-(self.num_comp_vars + 1)]
            msg = (str(self.iter + 1))
            if not self.lin_dep and not math.isnan(norm(self.vec_res)):
                msg += '\t| ' + '{:.2e}'.format(norm(self.vec_res))
                msg += ' | ' + '{:.2e}'.format(
                        norm(vec[0::self.num_conn_vars]))
                msg += ' | ' + '{:.2e}'.format(
                        norm(vec[1::self.num_conn_vars]))
                msg += ' | ' + '{:.2e}'.format(
                        norm(vec[2::self.num_conn_vars]))
                ls = []
                for f in range(len(self.fluids)):
                    ls += vec[3 + f::self.num_conn_vars].tolist()

                msg += ' | ' + '{:.2e}'.format(norm(ls))
                if self.num_comp_vars > 0:
                    msg += ' | ' + '{:.2e}'.format(norm(
                            self.vec_z[-self.num_comp_vars:]))

            else:
                if math.isnan(norm(self.vec_res)):
                    msg += '\t|      nan'.format(norm(self.vec_res))
                else:
                    msg += '\t| ' + '{:.2e}'.format(norm(self.vec_res))
                msg += ' |      nan'
                msg += ' |      nan'
                msg += ' |      nan'
                msg += ' |      nan'
                if self.num_comp_vars > 0:
                    msg += ' |      nan'

            print(msg)

        elif position == 'end':
            if self.iterinfo:
                if self.num_comp_vars == 0:
                    msg = ('--------+----------+----------+----------'
                           '+----------+---------')
                else:
                    msg = ('--------+----------+----------+----------'
                           '+----------+----------+---------')
                print(msg)

            msg = ('Total iterations: ' + str(self.iter + 1) + ', '
                   'Calculation time: ' +
                   str(round(self.end_time - self.start_time, 1)) + ' s, '
                   'Iterations per second: ' +
                   str(round((self.iter + 1) /
                             (self.end_time - self.start_time), 2)))
            logging.debug(msg)
            if self.iterinfo:
                print(msg)

        else:
            pass

    def matrix_inversion(self):

        self.lin_dep = True
        try:
            self.vec_z = inv(self.mat_deriv).dot(-self.vec_res)
            self.lin_dep = False
        except np.linalg.linalg.LinAlgError:
            self.vec_z = np.asarray(self.vec_res) * 0
            pass

    def solve_control(self):
        r"""
        Step of the newton algorithm

        - Calculate the residual value for each equation
        - Calculate the jacobian matrix
        - Calculate new values for variables
        - Restrict fluid properties to value ranges
        - Check component parameters for consistency
        """
        self.mat_deriv = np.zeros((self.num_vars, self.num_vars))

        self.solve_connections()
        self.solve_components()
        self.solve_busses()
        self.matrix_inversion()

        # check for linear dependency
        if self.lin_dep:
            return

        # add the increment
        i = 0
        for c in self.conns.index:
            # mass flow, pressure and enthalpy
            if not c.m.val_set:
                c.m.val_SI += self.vec_z[i * (self.num_conn_vars)]
            if not c.p.val_set:
                # this prevents negative pressures
                relax = max(1, -self.vec_z[i * (self.num_conn_vars) + 1] /
                            (0.5 * c.p.val_SI))
                c.p.val_SI += self.vec_z[i * (self.num_conn_vars) + 1] / relax
            if not c.h.val_set:
                c.h.val_SI += self.vec_z[i * (self.num_conn_vars) + 2]

            # fluid vector (only if number of fluids is greater than 1)
            if len(self.fluids) > 1:
                j = 0
                for fluid in self.fluids:
                    # add increment
                    if not c.fluid.val_set[fluid]:
                        c.fluid.val[fluid] += (
                                self.vec_z[i * (self.num_conn_vars) + 3 + j])

                    # keep mass fractions within [0, 1]
                    if c.fluid.val[fluid] < hlp.err:
                        c.fluid.val[fluid] = 0
                    if c.fluid.val[fluid] > 1 - hlp.err:
                        c.fluid.val[fluid] = 1

                    j += 1

            # check the fluid properties for physical ranges
            self.solve_check_props(c)
            i += 1

        # increment for the custom variables
        if self.num_comp_vars > 0:
            c_vars = 0
            for cp in self.comps.index:
                for var in cp.vars.keys():
                    pos = var.var_pos

                    # add increment
                    var.val += self.vec_z[self.num_conn_vars *
                                          len(self.conns) + c_vars + pos]

                    # keep value within specified value range
                    if var.val < var.min_val:
                        var.val = var.min_val
                    if var.val > var.max_val:
                        var.val = var.max_val

                c_vars += cp.num_vars

        # second property check for first three iterations without an init_file
        if self.iter < 3:
            for cp in self.comps.index:
                cp.convergence_check(self)

            for c in self.conns.index:
                self.solve_check_props(c)

    def property_range_message(self, c, prop):
        r"""
        Returns debugging message for fluid property range adjustments.

        Parameters
        ----------
        c : tespy.connections.connection
            Connection to check fluid properties.

        prop : str
            Fluid property.

        Returns
        -------
        msg : str
            Debugging message.
        """
        if prop == 'p':
            msg = 'Pressure '
        elif prop == 'h':
            msg = 'Enthalpy '
        elif prop == 'm':
            msg = 'Mass flow '
        else:
            msg = 'Unspecified '
        msg += ('out of fluid property range at connection ' +
                c.s.label + ' (' + c.s_id + ') -> ' + c.t.label + ' (' +
                c.t_id + ') adjusting value to ' +
                str(c.get_attr(prop).val_SI) + ' ' + self.SI_units[prop] + '.')
        return msg

    def solve_check_props(self, c):
        r"""
        Checks for invalid fluid properties of pressure, temperature and
        enthalpy in solution progress and adjusts values if necessary.

        Parameters
        ----------
        c : tespy.connections.connection
            Connection to check fluid properties.
        """
        fl = hlp.single_fluid(c.fluid.val)

        if isinstance(fl, str):
            # pressure
            if c.p.val_SI < hlp.memorise.vrange[fl][0] and not c.p.val_set:
                c.p.val_SI = hlp.memorise.vrange[fl][0] * 1.01
                logging.debug(self.property_range_message(c, 'p'))
            if c.p.val_SI > hlp.memorise.vrange[fl][1] and not c.p.val_set:
                c.p.val_SI = hlp.memorise.vrange[fl][1] * 0.99
                logging.debug(self.property_range_message(c, 'p'))

            # enthalpy
            f = 1.01
            try:
                hmin = hlp.h_pT(c.p.val_SI, hlp.memorise.vrange[fl][2] * f, fl)
            except ValueError:
                f = 1.1
                hmin = hlp.h_pT(c.p.val_SI, hlp.memorise.vrange[fl][2] * f, fl)

            hmax = hlp.h_pT(c.p.val_SI, hlp.memorise.vrange[fl][3] * 0.99, fl)
            if c.h.val_SI < hmin and not c.h.val_set:
                if hmin < 0:
                    c.h.val_SI = hmin / 1.05
                else:
                    c.h.val_SI = hmin * 1.05
                logging.debug(self.property_range_message(c, 'h'))
            if c.h.val_SI > hmax and not c.h.val_set:
                c.h.val_SI = hmax * 0.9
                logging.debug(self.property_range_message(c, 'h'))

            if ((c.Td_bp.val_set is True or c.state.val_set is True) and
                    c.h.val_set is False and self.iter < 3):
                if (c.Td_bp.val_SI > 0 or
                        (c.state.val == 'g' and c.state.val_set is True)):
                    h = hlp.h_mix_pQ(c.to_flow(), 1)
                    if c.h.val_SI < h:
                        c.h.val_SI = h * 1.02
                elif (c.Td_bp.val_SI < 0 or
                      (c.state.val == 'l' and c.state.val_set is True)):
                    h = hlp.h_mix_pQ(c.to_flow(), 0)
                    if c.h.val_SI > h:
                        c.h.val_SI = h * 0.98

        elif self.iter < 4 and c.init_csv is False:
            # pressure
            if c.p.val_SI <= self.p_range_SI[0] and not c.p.val_set:
                c.p.val_SI = self.p_range_SI[0]
                logging.debug(self.property_range_message(c, 'p'))
            if c.p.val_SI >= self.p_range_SI[1] and not c.p.val_set:
                c.p.val_SI = self.p_range_SI[1]
                logging.debug(self.property_range_message(c, 'p'))

            # enthalpy
            if c.h.val_SI < self.h_range_SI[0] and not c.h.val_set:
                c.h.val_SI = self.h_range_SI[0]
                logging.debug(self.property_range_message(c, 'h'))
            if c.h.val_SI > self.h_range_SI[1] and not c.h.val_set:
                c.h.val_SI = self.h_range_SI[1]
                logging.debug(self.property_range_message(c, 'h'))

            # temperature
            if c.T.val_set and not c.h.val_set:
                self.solve_check_temperature(c)

        # mass flow
        if c.m.val_SI <= self.m_range_SI[0] and not c.m.val_set:
            c.m.val_SI = self.m_range_SI[0]
            logging.debug(self.property_range_message(c, 'm'))
        if c.m.val_SI >= self.m_range_SI[1] and not c.m.val_set:
            c.m.val_SI = self.m_range_SI[1]
            logging.debug(self.property_range_message(c, 'm'))

    def solve_check_temperature(self, c):
        r"""
        Checks if temperature is within user specified limits and adjusts
        enthalpy values if necessary.

        Parameters
        ----------
        c : tespy.connections.connection
            Connection to check fluid properties.
        """

        hmin = hlp.h_mix_pT(c.to_flow(), self.T_range_SI[0])
        hmax = hlp.h_mix_pT(c.to_flow(), self.T_range_SI[1])

        if c.h.val_SI < hmin:
            if c.h.val_SI < 0:
                c.h.val_SI = hmin * 0.9
            else:
                c.h.val_SI = hmin * 1.1
            logging.debug(self.property_range_message(c, 'h'))

        if c.h.val_SI > hmax:
            c.h.val_SI = hmax * 0.95
            logging.debug(self.property_range_message(c, 'h'))

    def solve_components(self):
        r"""
        Calculates the equations and the partial derivatives of the network's
        components.

        - Iterate through components in network to get residuals and
          derivatives.
        - Place residual values in residual value vector of the network.
        - Place partial derivatives in jacobian matrix of the network.
        """
        # fetch component equation residuals and component partial derivatives
        if self.iter > 0:
            eq = self.comps.apply(network.solve_comp_eq, axis=1)
            vec_res = []
            vec_res += [it for ls in eq.tolist() for it in ls]

        deriv = self.comps.apply(network.solve_comp_deriv, axis=1)

        sum_eq = 0
        k = 0
        c_var = 0
        for cp in self.comps.index:

            if (not isinstance(cp, cmp.source) and
                    not isinstance(cp, cmp.sink)):

                i = 0
                num_eq = len(deriv.iloc[k][0])
                inlets = self.comps.loc[cp].i.tolist()
                outlets = self.comps.loc[cp].o.tolist()

                # place derivatives in jacobian matrix
                for c in inlets + outlets:
                    loc = self.conns.index.get_loc(c)
                    coll_s = loc * self.num_conn_vars
                    coll_e = (loc + 1) * self.num_conn_vars
                    self.mat_deriv[sum_eq:sum_eq + num_eq, coll_s:coll_e] = (
                            deriv.iloc[k][0][:, i])
                    i += 1

                # derivatives for custom variables
                for j in range(cp.num_vars):
                    coll = self.num_vars - self.num_comp_vars + c_var
                    self.mat_deriv[sum_eq:sum_eq + num_eq, coll] = (
                            deriv.iloc[k][0][:, i + j, :1].transpose()[0])
                    c_var += 1

                sum_eq += num_eq
            k += 1

        if self.iter > 0:
            self.vec_res[0:self.num_comp_eq] = vec_res

    def solve_comp_eq(cp):
        return cp.name.equations()

    def solve_comp_deriv(cp):
        return [cp.name.derivatives()]

    def solve_connections(self):
        r"""
        Calculates the residual values and the partial derivatives for the
        network's connections equations.

        - Iterate through connections in network to get residuals and
          derivatives.
        - Place residual values in residual value vector of the network.
        - Place partial derivatives in jacobian matrix of the network.
        """

        # TODO: place specified parameters for mass flow, pressure, enthalpy
        # once

        # fetch component equation residuals and component partial derivatives
        data = network.solve_conn(args=(self, [self.conns], ))

        row = self.num_comp_eq
        var = {0: 'm', 1: 'p', 2: 'h', 3: 'T', 4: 'x', 5: 'v', 6: 'Td_bp',
               7: 'm', 8: 'p', 9: 'h', 10: 'T'}
        vec_res = []

        # write data in residual vector and jacobian matrix
        vec_res += [it for ls in data[0].tolist()
                    for it in ls if it is not None]
        k = 0
        for c in self.conns.index:

            # variable counter
            i = 0
            loc = self.conns.index.get_loc(c)
            for it in data[1].iloc[k]:

                if it is not None:
                    # fluid properties
                    # start collumn index
                    coll_s = loc * self.num_conn_vars
                    # end collumn index
                    coll_e = (loc + 1) * self.num_conn_vars
                    self.mat_deriv[row:row + 1, coll_s:coll_e] = it[0, 0]

                    # referenced fluid properties
                    if it[0].shape[0] == 2:
                        c_ref = c.get_attr(var[i]).get_attr('ref')
                        loc_ref = self.conns.index.get_loc(c_ref.obj)
                        # start collumn index
                        coll_s = loc_ref * self.num_conn_vars
                        # end collumn index
                        coll_e = (loc_ref + 1) * self.num_conn_vars
                        self.mat_deriv[row:row + 1, coll_s:coll_e] = it[0, 1]

                    row += 1
                i += 1
            k += 1

        self.vec_res[self.num_comp_eq:row] = vec_res

        # fluid vector
        for c in self.conns.index:

            col = self.conns.index.get_loc(c) * (self.num_conn_vars)
            j = 0
            # specified fluid mass fraction
            for f in self.fluids:
                if c.fluid.val_set[f]:
                    self.mat_deriv[row, col + 3 + j] = 1
                    row += 1
                j += 1

            # specified fluid mass balance
            if c.fluid.balance:
                j = 0
                res = 1
                for f in self.fluids:
                    res -= c.fluid.val[f]
                    self.mat_deriv[row, col + 3 + j] = -1
                    j += 1

                self.vec_res[row] = res
                row += 1

    def solve_conn(args):
        nw, data = args

        return [data[0].apply(network.solve_conn_eq, axis=1, args=(nw,)),
                data[0].apply(network.solve_conn_deriv, axis=1, args=(nw,))]

    def solve_conn_eq(c, nw):
        return [nw.solve_prop_eq(c.name, 'm'),
                nw.solve_prop_eq(c.name, 'p'),
                nw.solve_prop_eq(c.name, 'h'),
                nw.solve_prop_eq(c.name, 'T'),
                nw.solve_prop_eq(c.name, 'x'),
                nw.solve_prop_eq(c.name, 'v'),
                nw.solve_prop_eq(c.name, 'Td_bp'),
                nw.solve_prop_ref_eq(c.name, 'm'),
                nw.solve_prop_ref_eq(c.name, 'p'),
                nw.solve_prop_ref_eq(c.name, 'h'),
                nw.solve_prop_ref_eq(c.name, 'T')]

    def solve_conn_deriv(c, nw):
        return [nw.solve_prop_deriv(c.name, 'm'),
                nw.solve_prop_deriv(c.name, 'p'),
                nw.solve_prop_deriv(c.name, 'h'),
                nw.solve_prop_deriv(c.name, 'T'),
                nw.solve_prop_deriv(c.name, 'x'),
                nw.solve_prop_deriv(c.name, 'v'),
                nw.solve_prop_deriv(c.name, 'Td_bp'),
                nw.solve_prop_ref_deriv(c.name, 'm'),
                nw.solve_prop_ref_deriv(c.name, 'p'),
                nw.solve_prop_ref_deriv(c.name, 'h'),
                nw.solve_prop_ref_deriv(c.name, 'T')]

    def solve_busses(self):
        r"""
        Calculates the equations and the partial derivatives for the network's
        busses.

        - Iterate through busses in network to get residuals and derivatives.
        - Place residual values in residual value vector of the network.
        - Place partial derivatives in jacobian matrix of the network.
        """
        row = self.num_comp_eq + self.num_conn_eq
        for b in self.busses.values():
            if b.P.val_set is True:
                P_res = 0
                for cp in b.comps.index:
                    i = self.comps.loc[cp].i.tolist()
                    o = self.comps.loc[cp].o.tolist()

                    bus = b.comps.loc[cp]

                    P_res += cp.bus_func(bus)
                    deriv = -cp.bus_deriv(bus)

                    j = 0
                    for c in i + o:
                        loc = self.conns.index.get_loc(c)
                        # start collumn index
                        coll_s = loc * self.num_conn_vars
                        # end collumn index
                        coll_e = (loc + 1) * self.num_conn_vars
                        self.mat_deriv[row, coll_s:coll_e] = deriv[:, j]
                        j += 1

                self.vec_res[row] = b.P.val - P_res

                row += 1

    def solve_prop_eq(self, c, var):
        r"""
        Calculate residuals for given mass flow, volumetric flow, pressure,
        enthalpy, temperature, volumetric flow or vapour mass fraction.

        Parameters
        ----------
        c : tespy.connections.connection
            Connection to calculate the residual value for.

        var : str
            Variable to calculate the residual value for.

        Returns
        -------
        val : float
            Residual value of the corresponding equation (see note).

        Note
        ----
        **mass flow, pressure and enthalpy**

        .. math::
            val = 0

        **temperatures**

        .. math::
            val = T_{j} - T \left( p_{j}, h_{j}, fluid_{j} \right)

        **volumetric flow**

        .. math::
            val = \dot{V}_{j} - v \left( p_{j}, h_{j} \right) \cdot \dot{m}_j

        **superheating or subcooling** *Works with pure fluids only!*

        .. math::
            val = T_{j} - td_{bp} - T_{bp}\left( p_{j}, fluid_{j} \right)

            \text{td: temperature difference, bp: boiling point}

        **vapour mass fraction** *Works with pure fluids only!*

        .. math::
            val = h_{j} - h \left( p_{j}, x_{j}, fluid_{j} \right)
        """
        if var in ['m', 'p', 'h']:
            if c.get_attr(var).val_set is True:
                return 0
            else:
                return None

        elif var == 'T':
            if c.T.val_set is True:
                flow = c.to_flow()
                return c.T.val_SI - hlp.T_mix_ph(flow, T0=c.T.val_SI)
            else:
                return None

        elif var == 'v':
            if c.v.val_set is True:
                flow = c.to_flow()
                return (c.v.val_SI - hlp.v_mix_ph(flow, T0=c.T.val_SI) *
                        c.m.val_SI)
            else:
                return None

        elif var == 'Td_bp':
            if c.Td_bp.val_set is True:
                flow = c.to_flow()
                return (hlp.T_mix_ph(flow, T0=c.T.val_SI) -
                        c.Td_bp.val_SI - hlp.T_bp_p(flow))
            else:
                return None

        else:
            if c.x.val_set is True:
                flow = c.to_flow()
                return c.h.val_SI - hlp.h_mix_pQ(flow, c.x.val_SI)
            else:
                return None

    def solve_prop_ref_eq(self, c, var):
        r"""
        Calculate residuals for referenced mass flow, pressure, enthalpy or
        temperature.

        Parameters
        ----------
        c : tespy.connections.connection
            Connection to calculate the residual value for.

        var : str
            Variable to calculate the residual value for.

        Returns
        -------
        val : float
            Residual value of the corresponding equation (see note).

        Note
        ----
        **mass flow, pressure and enthalpy**

        .. math::
            val = x_{j} - x_{j,ref} \cdot a + b

        **temperatures**

        .. math::
            val = T \left( p_{j}, h_{j}, fluid_{j} \right) -
            T \left( p_{j}, h_{j}, fluid_{j} \right) \cdot a + b
        """

        if var in ['m', 'p', 'h']:

            if c.get_attr(var).ref_set is True:
                c_ref = c.get_attr(var).ref
                return (c.get_attr(var).val_SI -
                        (c_ref.obj.get_attr(var).val_SI * c_ref.f + c_ref.d))

            else:
                return None

        else:

            if c.T.ref_set is True:
                flow = c.to_flow()
                flow_ref = c.T.ref.obj.to_flow()
                return (hlp.T_mix_ph(flow, T0=c.T.val_SI) -
                        (hlp.T_mix_ph(flow_ref, T0=c.T.ref.obj.T.val_SI) *
                         c.T.ref.f + c.T.ref.d))

            else:
                return None

    def solve_prop_deriv(self, c, var):
        r"""
        Calculate derivatives for given mass flow, pressure, enthalpy,
        temperature, volumetric flow or vapour mass fraction.

        Parameters
        ----------
        c : tespy.connections.connection
            Connection to calculate the residual value for.

        var : str
            Variable to calculate the residual value for.

        Returns
        -------
        deriv : ndarray
            Array of partial derivatives (see note).

        Note
        ----
        **mass flow, pressure and enthalpy**

        .. math::

            J\left(\frac{\partial f_{i}}{\partial m_{j}}\right) = 1\\
            \text{for equation i, connection j}\\
            \text{pressure and enthalpy analogously}

        **temperatures**

        .. math::

            J\left(\frac{\partial f_{i}}{\partial p_{j}}\right) =
            -\frac{\partial T_{j}}{\partial p_{j}}\\
            J(\left(\frac{\partial f_{i}}{\partial h_{j}}\right) =
            -\frac{\partial T_{j}}{\partial h_{j}}\\
            J\left(\frac{\partial f_{i}}{\partial fluid_{j,k}}\right) =
            - \frac{\partial T_{j}}{\partial fluid_{j,k}}

            \forall k \in \text{fluid components}\\
            \text{for equation i, connection j}

        **volumetric flow**

        .. math::

            J\left(\frac{\partial f_{i}}{\partial m_{j}}\right) =
            -v \left( p_{j}, h_{j} \right)\\
            J\left(\frac{\partial f_{i}}{\partial p_{j}}\right) =
            -\frac{\partial v_{j}}{\partial p_{j}} \cdot \dot{m}_j\\
            J(\left(\frac{\partial f_{i}}{\partial h_{j}}\right) =
            -\frac{\partial v_{j}}{\partial h_{j}} \cdot \dot{m}_j\\

            \forall k \in \text{fluid components}\\
            \text{for equation i, connection j}

        **superheating or subcooling** *Works with pure fluids only!*

        .. math::

            J\left(\frac{\partial f_{i}}{\partial p_{j}}\right) =
            \frac{\partial T \left( p_{j}, h_{j}, fluid_{j} \right)}
            {\partial p_{j}} -
            \frac{\partial T_{bp} \left( p_{j}, fluid_{j} \right)}
            {\partial p_{j}} \\
            J\left(\frac{\partial f_{i}}{\partial h_{j}}\right) =
            \frac{\partial T \left( p_{j}, h_{j}, fluid_{j} \right)}
            {\partial h_{j}}\\

            \text{for equation i, connection j}\\
            \text{td: temperature difference, bp: boiling point}

        **vapour mass fraction** *Works with pure fluids only!*

        .. math::

            J\left(\frac{\partial f_{i}}{\partial p_{j}}\right) =
            -\frac{\partial h \left( p_{j}, x_{j}, fluid_{j} \right)}
            {\partial p_{j}}\\
            J\left(\frac{\partial f_{i}}{\partial h_{j}}\right) = 1\\
            \text{for equation i, connection j, x: vapour mass fraction}
        """

        if var in ['m', 'p', 'h']:
            if c.get_attr(var).val_set is True:
                pos = {'m': 0, 'p': 1, 'h': 2}
                deriv = np.zeros((1, 1, self.num_conn_vars))
                deriv[0, 0, pos[var]] = 1
                return deriv
            else:
                return None

        elif var == 'T':
            if c.T.val_set is True:
                flow = c.to_flow()
                deriv = np.zeros((1, 1, self.num_conn_vars))
                # dT / dp
                deriv[0, 0, 1] = -hlp.dT_mix_dph(flow, T0=c.T.val_SI)
                # dT / dh
                deriv[0, 0, 2] = -hlp.dT_mix_pdh(flow, T0=c.T.val_SI)
                # dT / dFluid
                if len(self.fluids) != 1:
                    deriv[0, 0, 3:] = (
                            -hlp.dT_mix_ph_dfluid(flow, T0=c.T.val_SI)
                            )
                return deriv
            else:
                return None

        elif var == 'v':
            if c.v.val_set is True:
                flow = c.to_flow()
                deriv = np.zeros((1, 1, self.num_conn_vars))
                # dv / dm
                deriv[0, 0, 0] = -hlp.v_mix_ph(flow, T0=c.T.val_SI)
                # dv / dp
                deriv[0, 0, 1] = -(hlp.dv_mix_dph(flow, T0=c.T.val_SI) *
                                   c.m.val_SI)
                # dv / dh
                deriv[0, 0, 2] = -(hlp.dv_mix_pdh(flow, T0=c.T.val_SI) *
                                   c.m.val_SI)
                return deriv
            else:
                return None

        elif var == 'Td_bp':
            if c.Td_bp.val_set is True:
                flow = c.to_flow()
                deriv = np.zeros((1, 1, self.num_conn_vars))
                # dtd / dp
                deriv[0, 0, 1] = (hlp.dT_mix_dph(flow, T0=c.T.val_SI) -
                                  hlp.dT_bp_dp(flow))
                # dtd / dh
                deriv[0, 0, 2] = hlp.dT_mix_pdh(flow, T0=c.T.val_SI)
                return deriv
            else:
                return None

        else:
            if c.x.val_set is True:
                flow = c.to_flow()
                deriv = np.zeros((1, 1, self.num_conn_vars))
                # dx / dp
                deriv[0, 0, 1] = -hlp.dh_mix_dpQ(flow, c.x.val_SI)
                # dx / dh
                deriv[0, 0, 2] = 1
                return deriv
            else:
                return None

    def solve_prop_ref_deriv(self, c, var):
        r"""
        Calculate derivatives for referenced mass flow, pressure, enthalpy,
        or temperature.

        Parameters
        ----------
        c : tespy.connections.connection
            Connection to calculate the residual value for.

        var : str
            Variable to calculate the residual value for.

        Returns
        -------
        deriv : ndarray
            Array of partial derivatives (see note).

        Note
        ----
        **mass flow, pressure and enthalpy**

        .. math::
            J\left(\frac{\partial f_{i}}{\partial m_{j}}\right) = 1\\
            J\left(\frac{\partial f_{i}}{\partial m_{j,ref}}\right) = - a\\
            \text{for equation i, connection j}\\
            \text{pressure and enthalpy analogously}

        **temperatures**

        .. math::
            J\left(\frac{\partial f_{i}}{\partial p_{j}}\right) =
            \frac{dT_{j}}{dp_{j}}\\
            J\left(\frac{\partial f_{i}}{\partial h_{j}}\right) =
            \frac{dT_{j}}{dh_{j}}\\
            J\left(\frac{\partial f_{i}}{\partial fluid_{j,k}}\right) =
            \frac{dT_{j}}{dfluid_{j,k}}
            \; , \forall k \in \text{fluid components}\\
            J\left(\frac{\partial f_{i}}{\partial p_{j,ref}}\right) =
            \frac{dT_{j,ref}}{dp_{j,ref}} \cdot a \\
            J\left(\frac{\partial f_{i}}{\partial h_{j,ref}}\right) =
            \frac{dT_{j,ref}}{dh_{j,ref}} \cdot a \\
            J\left(\frac{\partial f_{i}}{\partial fluid_{j,k,ref}}\right) =
            \frac{dT_{j}}{dfluid_{j,k,ref}} \cdot a
            \; , \forall k \in \text{fluid components}\\
            \text{for equation i, connection j}
        """

        if var in ['m', 'p', 'h']:

            if c.get_attr(var).ref_set is True:
                pos = {'m': 0, 'p': 1, 'h': 2}
                deriv = np.zeros((1, 2, self.num_conn_vars))
                deriv[0, 0, pos[var]] = 1
                deriv[0, 1, pos[var]] = -c.get_attr(var).ref.f
                return deriv

            else:
                return None

        else:

            if c.T.ref_set is True:
                flow = c.to_flow()
                flow_ref = c.T.ref.obj.to_flow()
                deriv = np.zeros((1, 2, self.num_conn_vars))
                # dT / dp
                deriv[0, 0, 1] = hlp.dT_mix_dph(flow, T0=c.T.val_SI)
                deriv[0, 1, 1] = -(
                        hlp.dT_mix_dph(flow_ref, T0=c.T.ref.obj.T.val_SI) *
                        c.T.ref.f
                        )
                # dT / dh
                deriv[0, 0, 2] = hlp.dT_mix_pdh(flow, T0=c.T.val_SI)
                deriv[0, 1, 2] = -(
                        hlp.dT_mix_pdh(flow_ref, T0=c.T.ref.obj.T.val_SI) *
                        c.T.ref.f
                        )
                # dT / dFluid
                if len(self.fluids) != 1:
                    deriv[0, 0, 3:] = hlp.dT_mix_ph_dfluid(flow, T0=c.T.val_SI)
                    deriv[0, 1, 3:] = -(
                            hlp.dT_mix_ph_dfluid(flow_ref,
                                                 T0=c.T.ref.obj.T.val_SI)
                            )
                return deriv

            else:
                return None

    def post_processing(self):
        r"""
        Calculate bus, component parameters and connection parameters.
        """
        # components
        self.comps.apply(network.process_components, axis=1)

        # busses
        for b in self.busses.values():
            b.P.val = 0
            for cp in b.comps.index:
                # get components bus func value
                val = cp.bus_func(b.comps.loc[cp])
                # save as reference value
                if self.mode == 'design':
                    b.comps.loc[cp].P_ref = (cp.bus_func(b.comps.loc[cp]) /
                                             abs(b.comps.loc[cp].char.f_x(1)))
                b.P.val += val

        # connections
        for c in self.conns.index:
            c.T.val_SI = hlp.T_mix_ph(c.to_flow(), T0=c.T.val_SI)
            c.v.val_SI = hlp.v_mix_ph(c.to_flow(), T0=c.T.val_SI) * c.m.val_SI
            c.T.val = (c.T.val_SI / self.T[c.T.unit][1] - self.T[c.T.unit][0])
            c.m.val = c.m.val_SI / self.m[c.m.unit]
            c.p.val = c.p.val_SI / self.p[c.p.unit]
            c.h.val = c.h.val_SI / self.h[c.h.unit]
            c.v.val = c.v.val_SI / self.v[c.v.unit]
            fluid = hlp.single_fluid(c.fluid.val)
            if isinstance(fluid, str) and not c.x.val_set:
                c.x.val_SI = hlp.Q_ph(c.p.val_SI, c.h.val_SI, fluid)
                c.x.val = c.x.val_SI
            c.T.val0 = c.T.val
            c.m.val0 = c.m.val
            c.p.val0 = c.p.val
            c.h.val0 = c.h.val
            c.fluid.val0 = c.fluid.val.copy()

        msg = 'Postprocessing complete.'
        logging.info(msg)

    def process_components(cols):
        cols.name.calc_parameters()

# %% printing and plotting

    def print_results(self):
        r"""
        Prints the calculations results for components and connections to
        prompt.
        """
        cp_sort = self.comps.copy()
        # sort components by component type alphabetically
        cp_sort['cp'] = cp_sort.apply(network.get_class_base, axis=1)
        cp_sort['label'] = cp_sort.apply(network.get_props, axis=1,
                                         args=('label',))
        cp_sort.drop('i', axis=1, inplace=True)
        cp_sort.drop('o', axis=1, inplace=True)

        pd.options.mode.chained_assignment = None
        for c in cp_sort.cp.unique():
            df = cp_sort[cp_sort['cp'] == c]

            # gather printouts
            cols = []
            for col, val in df.index[0].attr().items():
                if isinstance(val, hlp.dc_cp):
                    if val.get_attr('printout'):
                        cols += [col]

            # any printouts?
            if len(cols) > 0:
                print('##### RESULTS (' + c + ') #####')
                for col in cols:
                    df[col] = df.apply(network.print_components, axis=1,
                                       args=(col,))

                df.set_index('label', inplace=True)
                df.drop('cp', axis=1, inplace=True)

                # printout with tabulate
                print(tabulate(df, headers='keys',
                               tablefmt='psql', floatfmt='.2e'))

        # connection properties
        df = pd.DataFrame(columns=['m / (' + self.m_unit + ')',
                                   'p / (' + self.p_unit + ')',
                                   'h / (' + self.h_unit + ')',
                                   'T / (' + self.T_unit + ')'])
        print('##### RESULTS (connections) #####')
        for c in self.conns.index:
            row = c.s.label + ':' + c.s_id + ' -> ' + c.t.label + ':' + c.t_id
            df.loc[row] = (
                    [c.m.val_SI / self.m[self.m_unit],
                     c.p.val_SI / self.p[self.p_unit],
                     c.h.val_SI / self.h[self.h_unit],
                     c.T.val_SI / self.T[self.T_unit][1] -
                     self.T[self.T_unit][0]]
                    )
        print(tabulate(df, headers='keys', tablefmt='psql', floatfmt='.3e'))

        for b in self.busses.values():
            print('##### RESULTS (' + b.label + ') #####')
            df = pd.DataFrame(columns=['component', 'value'])
            df['cp'] = b.comps.index
            df['ref'] = b.comps['P_ref'].values
            df['component'] = df['cp'].apply(lambda x: x.label)
            df['value'] = df['cp'].apply(lambda x: x.bus_func(b.comps.loc[x]))
            df.loc['total'] = df.sum()
            df.loc['total', 'component'] = 'total'
            df.set_index('component', inplace=True)
            df.drop('cp', axis=1, inplace=True)
            print(tabulate(df, headers='keys',
                           tablefmt='psql', floatfmt='.3e'))

    def print_components(c, *args):
        return c.name.get_attr(args[0]).val

# %% saving

    def save(self, path, **kwargs):
        r"""
        Saves the results to results file. If structure is True, the network
        structure is exported.

        Parameters
        ----------
        filename : str
            Path for the results.

        Note
        ----
        Results will be saved to path. The results contain:

        - netw.csv (network information)
        - conn.csv (connection information)
        - folder comps containing .csv files (bus.csv, char.csv, char_map.csv)
          as well as .csv files for all types of components within your
          network.
        """
        if path[-1] != '/' and path[-1] != '\\':
            path += '/'
        path = hlp.modify_path_os(path)

        logging.debug('Saving network to path ' + path + '.')
        # creat path, if non existent
        if not os.path.exists(path):
            os.makedirs(path)

        # create path for component folder if non existent
        path_comps = hlp.modify_path_os(path + 'comps/')
        if not os.path.exists(path_comps):
            os.makedirs(path_comps)

        # save all network information
        self.save_network(path + 'netw.csv')
        self.save_connections(path + 'conn.csv')
        self.save_components(path_comps)
        self.save_busses(path_comps + 'bus.csv')
        self.save_characteristics(path_comps)

    def save_network(self, fn):
        r"""
        Saves basic network configuration.

        Parameters
        ----------
        fn : str
            Path/filename for the network configuration file.
        """
        data = {}
        data['m_unit'] = self.m_unit
        data['p_unit'] = self.p_unit
        data['p_min'] = self.p_range[0]
        data['p_max'] = self.p_range[1]
        data['h_unit'] = self.h_unit
        data['h_min'] = self.h_range[0]
        data['h_max'] = self.h_range[1]
        data['T_unit'] = self.T_unit
        data['T_min'] = self.T_range[0]
        data['T_max'] = self.T_range[1]
        data['fluids'] = [self.fluids]

        df = pd.DataFrame(data=data)

        df.to_csv(fn, sep=';', decimal='.', index=False, na_rep='nan')
        logging.debug('Network information saved to ' + fn + '.')

    def save_connections(self, fn):
        r"""
        Saves connections to fn, saves network structure data if structure is
        True.

        - Uses connections object id as row identifier and saves
            * connections source and target as well as
            * properties with references and
            * fluid vector (including user specification if structure is True).
        - Connections source and target are identified by its labels.

        Parameters
        ----------
        fn : str
            Path/filename for the file.
        """
        f = network.get_props
        df = pd.DataFrame()
        # connection id
        df['id'] = self.conns.apply(network.get_id, axis=1)
        # source
        df['s'] = self.conns.apply(f, axis=1, args=('s', 'label'))
        df['s_id'] = self.conns.apply(f, axis=1, args=('s_id',))
        # target
        df['t'] = self.conns.apply(f, axis=1, args=('t', 'label'))
        df['t_id'] = self.conns.apply(f, axis=1, args=('t_id',))

        # design and offdesign parameters
        df['design'] = self.conns.apply(f, axis=1, args=('design',))
        df['offdesign'] = self.conns.apply(f, axis=1, args=('offdesign',))
        df['design_path'] = self.conns.apply(f, axis=1, args=('design_path',))

        cols = ['m', 'p', 'h', 'T', 'x', 'v', 'Td_bp']
        for key in cols:
            # values and units
            df[key] = self.conns.apply(f, axis=1, args=(key, 'val'))
            df[key + '_unit'] = self.conns.apply(f, axis=1, args=(key, 'unit'))

            # connection parametrisation
            df[key + '_unit_set'] = self.conns.apply(f, axis=1,
                                                     args=(key, 'unit_set'))
            df[key + '0'] = self.conns.apply(f, axis=1, args=(key, 'val0'))
            df[key + '_set'] = self.conns.apply(f, axis=1,
                                                args=(key, 'val_set'))
            df[key + '_ref'] = self.conns.apply(f, axis=1,
                                                args=(key, 'ref', 'obj',)
                                                ).astype(str)
            df[key + '_ref'] = df[key + '_ref'].str.extract(r' at (.*?)>',
                                                            expand=False)
            df[key + '_ref_f'] = self.conns.apply(f, axis=1,
                                                  args=(key, 'ref', 'f',))
            df[key + '_ref_d'] = self.conns.apply(f, axis=1,
                                                  args=(key, 'ref', 'd',))
            df[key + '_ref_set'] = self.conns.apply(f, axis=1,
                                                    args=(key, 'ref_set',))

        key = 'state'
        df[key] = self.conns.apply(f, axis=1, args=(key, 'val'))
        df[key + '_set'] = self.conns.apply(f, axis=1, args=(key, 'val_set'))

        for val in self.fluids:
            # fluid mass fraction
            df[val] = self.conns.apply(f, axis=1, args=('fluid', 'val', val))

            # fluid mass fraction parametrisation
            df[val + '0'] = self.conns.apply(f, axis=1,
                                             args=('fluid', 'val0', val))
            df[val + '_set'] = self.conns.apply(f, axis=1,
                                                args=('fluid', 'val_set', val))

        # fluid balance parametrisation
        df['balance'] = self.conns.apply(f, axis=1, args=('fluid', 'balance'))

        df.to_csv(fn, sep=';', decimal='.', index=False, na_rep='nan')
        logging.debug('Connection information saved to ' + fn + '.')

    def save_components(self, path):
        r"""
        Saves the components to filename/comps/name_of_component_type.csv

        - Uses components labels as row identifier.
        - Writes:

            - component's incomming and outgoing connections (object id) and
            - component's parametrisation.

        Parameters
        ----------
        path : str
            Path/filename for the file.
        """
        busses = self.busses.values()
        # create / overwrite csv file
        cp_sort = self.comps.copy()
        # component type
        cp_sort['cp'] = cp_sort.apply(network.get_class_base, axis=1)

        # busses
        cp_sort['busses'] = cp_sort.apply(network.get_busses, axis=1,
                                          args=(busses,))
        cp_sort['bus_param'] = cp_sort.apply(network.get_bus_data, axis=1,
                                             args=(busses, 'param'))
        cp_sort['bus_P_ref'] = cp_sort.apply(network.get_bus_data, axis=1,
                                             args=(busses, 'P_ref'))
        cp_sort['bus_char'] = cp_sort.apply(network.get_bus_data, axis=1,
                                            args=(busses, 'char'))

        pd.options.mode.chained_assignment = None
        f = network.get_props
        for c in cp_sort.cp.unique():
            df = cp_sort[cp_sort['cp'] == c]

            # basic information
            cols = ['label', 'design', 'offdesign', 'interface', 'design_path']
            for col in cols:
                df[col] = df.apply(f, axis=1, args=(col,))

            # attributes
            for col, dc in df.index[0].attr().items():
                # component characteristics container
                if isinstance(dc, hlp.dc_cc):
                    df[col] = df.apply(f, axis=1,
                                       args=(col, 'func')).astype(str)
                    df[col] = df[col].str.extract(r' at (.*?)>', expand=False)
                    df[col + '_set'] = df.apply(f, axis=1,
                                                args=(col, 'is_set'))
                    df[col + '_method'] = df.apply(f, axis=1,
                                                   args=(col, 'method'))
                    df[col + '_param'] = df.apply(f, axis=1,
                                                  args=(col, 'param'))

                # component characteristic map container
                elif isinstance(dc, hlp.dc_cm):
                    df[col] = df.apply(f, axis=1,
                                       args=(col, 'func')).astype(str)
                    df[col] = df[col].str.extract(r' at (.*?)>',
                                                  expand=False)
                    df[col + '_set'] = df.apply(f, axis=1,
                                                args=(col, 'is_set'))
                    df[col + '_method'] = df.apply(f, axis=1,
                                                   args=(col, 'method'))
                    df[col + '_param'] = df.apply(f, axis=1,
                                                  args=(col, 'param'))

                # component property container
                elif isinstance(dc, hlp.dc_cp):
                    df[col] = df.apply(f, axis=1, args=(col, 'val'))
                    df[col + '_set'] = df.apply(f, axis=1,
                                                args=(col, 'is_set'))
                    df[col + '_var'] = df.apply(f, axis=1,
                                                args=(col, 'is_var'))

                # component property container
                elif isinstance(dc, hlp.dc_simple):
                    df[col] = df.apply(f, axis=1, args=(col, 'val'))
                    df[col + '_set'] = df.apply(f, axis=1,
                                                args=(col, 'val_set'))

                # component property container
                elif isinstance(dc, hlp.dc_gcp):
                    df[col] = df.apply(f, axis=1, args=(col, 'method'))

            df.set_index('label', inplace=True)
            df.drop('i', axis=1, inplace=True)
            df.drop('o', axis=1, inplace=True)
            fn = path + c + '.csv'
            df.to_csv(fn, sep=';', decimal='.', index=True, na_rep='nan')
            logging.debug('Component information (' + c + ') saved to ' +
                          fn + '.')

    def save_busses(self, fn):
        r"""
        Saves the busses parametrisation to filename/comps/bus.csv

        Parameters
        ----------
        fn : str
            Path/filename for the file.
        """
        if len(self.busses) > 0:
            df = pd.DataFrame({'id': self.busses.values()},
                              index=self.busses.values())
            df['label'] = df.apply(network.get_props, axis=1, args=('label',))
            df['P'] = df.apply(network.get_props, axis=1, args=('P', 'val'))
            df['P_set'] = df.apply(network.get_props, axis=1,
                                   args=('P', 'val_set'))
            df.drop('id', axis=1, inplace=True)

        else:
            df = pd.DataFrame({'label': [], 'P': [], 'P_set': []})
        df.set_index('label', inplace=True)
        df.to_csv(fn, sep=';', decimal='.', index=True, na_rep='nan')
        logging.debug('Bus information saved to ' + fn + '.')

    def save_characteristics(self, path):
        r"""
        Saves the busses parametrisation to filename/comps/char.csv

        Parameters
        ----------
        fn : str
            Path/filename for the file.
        """
        # components
        cp_sort = self.comps
        cp_sort['cp'] = cp_sort.apply(network.get_class_base, axis=1)

        # characteristic lines in components
        chars = []
        for c in cp_sort.cp.unique():
            df = cp_sort[cp_sort['cp'] == c]

            for col, dc in df.index[0].attr().items():
                if isinstance(dc, hlp.dc_cc):
                    chars += df.apply(network.get_props, axis=1,
                                      args=(col, 'func')).tolist()

        # characteristic lines in busses
        for bus in self.busses.values():
            for c in bus.comps.index:
                ch = bus.comps.loc[c].char
                if ch not in chars:
                    chars += [ch]

        if len(chars) > 0:
            # get id and data
            df = pd.DataFrame({'id': chars}, index=chars)
            df['id'] = df.apply(network.get_id, axis=1)

            cols = ['x', 'y']
            for val in cols:
                df[val] = df.apply(network.get_props, axis=1, args=(val,))

        else:
            df = pd.DataFrame({'id': [], 'x': [], 'y': [], 'z1': [], 'z2': []})
            df.set_index('id', inplace=True)

        # write to char.csv
        fn = path + 'char.csv'
        df.to_csv(fn, sep=';', decimal='.', index=False, na_rep='nan')
        logging.debug('Characteristic line information saved to ' + fn + '.')

        # characteristic maps in components
        chars = []
        for c in cp_sort.cp.unique():
            df = cp_sort[cp_sort['cp'] == c]

            for col, dc in df.index[0].attr().items():
                if isinstance(dc, hlp.dc_cm):
                    chars += df.apply(network.get_props, axis=1,
                                      args=(col, 'func')).tolist()

        if len(chars) > 0:
            # get id and data
            df = pd.DataFrame({'id': chars}, index=chars)
            df['id'] = df.apply(network.get_id, axis=1)

            cols = ['x', 'y', 'z1', 'z2']
            for val in cols:
                df[val] = df.apply(network.get_props, axis=1, args=(val,))

        else:
            df = pd.DataFrame({'id': [], 'x': [], 'y': [], 'z1': [], 'z2': []})
            df.set_index('id', inplace=True)
        # write to char_map.csv
        fn = path + 'char_map.csv'
        df.to_csv(fn, sep=';', decimal='.', index=False, na_rep='nan')
        logging.debug('Characteristic map information saved to ' + fn + '.')

    def get_id(c):
        return str(c.name)[str(c.name).find(' at ') + 4:-1]

    def get_class_base(c):
        return c.name.__class__.__name__

    def get_props(c, *args):
        if hasattr(c.name, args[0]):
            if (not isinstance(c.name.get_attr(args[0]), int) and
                    not isinstance(c.name.get_attr(args[0]), str) and
                    not isinstance(c.name.get_attr(args[0]), float) and
                    not isinstance(c.name.get_attr(args[0]), list) and
                    not isinstance(c.name.get_attr(args[0]), np.ndarray) and
                    not isinstance(c.name.get_attr(args[0]), con.connection)):
                if len(args) == 1:
                    return c.name.get_attr(args[0])
                elif args[0] == 'fluid' and args[1] != 'balance':
                    return c.name.fluid.get_attr(args[1])[args[2]]
                elif args[1] == 'ref':
                    obj = c.name.get_attr(args[0]).get_attr(args[1])
                    if obj is not None:
                        return obj.get_attr(args[2])
                    else:
                        return np.nan
                else:
                    return c.name.get_attr(args[0]).get_attr(args[1])
            elif isinstance(c.name.get_attr(args[0]), np.ndarray):
                if len(c.name.get_attr(args[0]).shape) > 1:
                    return tuple(c.name.get_attr(args[0]).tolist())
                else:
                    return c.name.get_attr(args[0]).tolist()
            else:
                return c.name.get_attr(args[0])
        else:
            return ''

    def get_busses(c, *args):
        busses = []
        for bus in args[0]:
            if c.name in bus.comps.index:
                busses += [bus.label]
        return busses

    def get_bus_data(c, *args):
        items = []
        if args[1] == 'char':
            for bus in args[0]:
                if c.name in bus.comps.index:
                    val = bus.comps.loc[c.name][args[1]]
                    items += [str(val)[str(val).find(' at ') + 4:-1]]

        else:
            for bus in args[0]:
                if c.name in bus.comps.index:
                    items += [bus.comps.loc[c.name][args[1]]]

        return items<|MERGE_RESOLUTION|>--- conflicted
+++ resolved
@@ -1526,12 +1526,8 @@
                 break
 
             if self.iter > 20:
-<<<<<<< HEAD
-                if (all(self.res[(self.iter - 3):] >= self.res[-2] * 0.999) and self.res[-1] >= self.res[-2] * 0.999):
-=======
                 if (all(self.res[(self.iter - 3):] >= self.res[-2] * 0.95) and
                         self.res[-1] >= self.res[-2] * 0.95):
->>>>>>> a271cd92
                     self.progress = False
                     break
 
