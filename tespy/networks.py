--- conflicted
+++ resolved
@@ -414,16 +414,10 @@
         r"""
         Adds one or more subsystem to the network.
 
-<<<<<<< HEAD
-        :param args: subsystem objects si :code:`add_subsys(s1, s2, s3, ...)`
-        :type args: tespy.components.subsystems.subsystem
-        :returns: no return value
-=======
         Parameters
         ----------
         c : tespy.components.subsystems.subsystem
             The subsystem to be added to the network, subsystem objects si :code:`network.add_subsys(s1, s2, s3, ...)`.
->>>>>>> 8771b051
         """
         for subsys in args:
             for c in subsys.conns:
@@ -445,16 +439,10 @@
         r"""
         Adds one or more connections to the network.
 
-<<<<<<< HEAD
-        :param args: connections objects ci :code:`add_conns(c1, c2, c3, ...)`
-        :type args: tespy.connection
-        :returns: no return value
-=======
         Parameters
         ----------
         c : tespy.connections.connection
             The connection to be added to the network, connections objects ci :code:`add_conns(c1, c2, c3, ...)`.
->>>>>>> 8771b051
         """
         for c in args:
             if not isinstance(c, con.connection):
@@ -465,31 +453,18 @@
             # set status "checked" to false, if conneciton is added to network.
             self.checked = False
 
-<<<<<<< HEAD
     def del_conns(self, *args):
         """
-        delets connections from a network
-
-        :param args: connections objects ci :code:`del_conns(c1, c2, c3, ...)`
-        :type args: tespy.connection
-        :returns: no return value
-        :raises: :code:`KeyError` if connections object c is not in the network
+        Removes one or more connections from the network.
+
+        Parameters
+        ----------
+        c : tespy.connections.connection
+            The connection to be removed from the network, connections objects ci :code:`del_conns(c1, c2, c3, ...)`.
         """
         for c in args:
             self.conns = self.conns.drop(c)
-=======
-    def del_conns(self, c):
-        r"""
-        Removes one or more connections from the network.
-
-        Parameters
-        ----------
-        c : tespy.connections.connection
-            The connection to be removed from the network, connections objects ci :code:`del_conns(c1, c2, c3, ...)`.
-        """
-        self.conns.drop(self.conns.index(c))
         # set status "checked" to false, if conneciton is deleted from network.
->>>>>>> 8771b051
         self.checked = False
 
     def check_conns(self):
@@ -2282,36 +2257,19 @@
         cp_sort = self.comps.copy()
         # component type
         cp_sort['cp'] = cp_sort.apply(network.get_class_base, axis=1)
-<<<<<<< HEAD
-        cp_sort['busses'] = cp_sort.apply(network.get_busses, axis=1,
-                                          args=(self.busses,))
-        cp_sort['bus_param'] = cp_sort.apply(network.get_bus_data,
-                                             axis=1,
-                                             args=(self.busses, 'param'))
-        cp_sort['bus_P_ref'] = cp_sort.apply(network.get_bus_data,
-                                             axis=1,
-                                             args=(self.busses, 'P_ref'))
-        cp_sort['bus_char'] = cp_sort.apply(network.get_bus_data,
-                                            axis=1,
-                                            args=(self.busses, 'char'))
-=======
+
         # busses
         cp_sort['busses'] = cp_sort.apply(network.get_busses, axis=1, args=(self.busses,))
         cp_sort['bus_param'] = cp_sort.apply(network.get_bus_data, axis=1, args=(self.busses, 'param'))
         cp_sort['bus_P_ref'] = cp_sort.apply(network.get_bus_data, axis=1, args=(self.busses, 'P_ref'))
         cp_sort['bus_char'] = cp_sort.apply(network.get_bus_data, axis=1, args=(self.busses, 'char'))
->>>>>>> 8771b051
 
         pd.options.mode.chained_assignment = None
         for c in cp_sort.cp.unique():
             df = cp_sort[cp_sort['cp'] == c]
 
-<<<<<<< HEAD
+            # basic information
             cols = ['label', 'mode', 'design', 'offdesign', 'interface']
-=======
-            # basic information
-            cols = ['label', 'mode', 'design', 'offdesign']
->>>>>>> 8771b051
             for col in cols:
                 df[col] = df.apply(network.get_props, axis=1, args=(col,))
 
