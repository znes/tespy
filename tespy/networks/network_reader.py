# -*- coding: utf-8

"""Module for loading a tespy network from saved state.

Use the method :func:`tespy.networks.network_reader.load_network` for importing
a network from a saved state.


This file is part of project TESPy (github.com/oemof/tespy). It's copyrighted
by the contributors recorded in the version control history of the file,
available from its original location tespy/networks/network_reader.py

SPDX-License-Identifier: MIT
"""

import ast
import logging
import os
import pandas as pd
<<<<<<< HEAD
import json

=======
>>>>>>> 6e9bd580
from tespy.connections import connection, bus, ref
from tespy.components import (
    basics, combustion, customs, heat_exchangers, nodes, piping, reactors,
    turbomachinery)
from tespy.networks.networks import network
from tespy.tools.data_containers import (
    dc_cc, dc_cm, dc_cp, dc_flu, dc_gcp, dc_prop, dc_simple)
from tespy.tools.characteristics import char_line, char_map, compressor_map
from tespy.tools.helpers import modify_path_os


global comp_target_classes
comp_target_classes = {
    'cycle_closer': basics.cycle_closer,
    'sink': basics.sink,
    'source': basics.source,
    'subsystem_interface': basics.subsystem_interface,
    'combustion_chamber': combustion.combustion_chamber,
    'combustion_chamber_stoich': combustion.combustion_chamber_stoich,
    'combustion_engine': combustion.combustion_engine,
    'orc_evaporator': customs.orc_evaporator,
    'condenser': heat_exchangers.condenser,
    'desuperheater': heat_exchangers.desuperheater,
    'heat_exchanger': heat_exchangers.heat_exchanger,
    'heat_exchanger_simple': heat_exchangers.heat_exchanger_simple,
    'solar_collector': heat_exchangers.solar_collector,
    'drum': nodes.drum,
    'merge': nodes.merge,
    'node': nodes.node,
    'separator': nodes.separator,
    'splitter': nodes.splitter,
    'pipe': piping.pipe,
    'valve': piping.valve,
    'water_electrolyzer': reactors.water_electrolyzer,
    'compressor': turbomachinery.compressor,
    'pump': turbomachinery.pump,
    'turbine': turbomachinery.turbine
}


global map_target_classes
map_target_classes = {
    'char_map': char_map,
    'compressor_map': compressor_map
}

# %% network loading


def load_network(path):
    r"""
    Load a network from a base path.

    Parameters
    ----------
    path : str
        The path to the network data.

    Returns
    -------
    nw : tespy.networks.networks.network
        TESPy networks object.

    Note
    ----
    If you save the network structure of an existing TESPy network, it will be
    saved to the path you specified. The structure of the saved data in that
    path is the structure you need to provide in the path for loading the
    network.

    The structure of the path must be as follows:

    - Folder: path (e. g. 'mynetwork')
    - Subfolder: components (e. g. 'mynetwork/components') containing

        - bus.csv*
        - char.csv*
        - char_map.csv*
        - component_class_name.csv (e. g. heat_exchanger.csv)

    - connections.csv
    - network.json

    The imported network has the following additional features:

    - Connections are accessible by label, e. g.
      :code:`myimportednetwork.connections['myconnection']`. The default label
      logic is :code:`source:source_id_target:target_id`, where the source
      means the label of the component the connection originates from and
      target means the label of the component, the connections targets on.
    - Components are accessible by label as well, e. g. for a component
      'heat exchanger' :code:`myimportednetwork.components['heat exchanger']`.
    - Busses are accessible by label, too, e. g. for a bus 'power input'
      :code:`myimportednetwork.busses['power input']`.

    Example
    -------
    Create a network and export it. This is followed by loading the network
    with the network_reader module. All network information stored will be
    passed to a new network object. Components, connections and busses will
    be accessible by label. The following example setup is simple gas turbine
    setup with compressor, combustion chamber and turbine.

    >>> from tespy.components import (sink, source, combustion_chamber,
    ... compressor, turbine)
    >>> from tespy.connections import connection, ref, bus
    >>> from tespy.networks import load_network, network
    >>> import shutil
    >>> fluid_list = ['CH4', 'O2', 'N2', 'CO2', 'H2O', 'Ar']
    >>> nw = network(fluids=fluid_list, p_unit='bar', T_unit='C',
    ... h_unit='kJ / kg', T_range=[250, 1300], iterinfo=False)
    >>> air = source('air')
    >>> f = source('fuel')
    >>> c = compressor('compressor')
    >>> comb = combustion_chamber('combustion')
    >>> t = turbine('turbine')
    >>> si = sink('sink')
    >>> inc = connection(air, 'out1', c, 'in1', label='ambient air')
    >>> cc = connection(c, 'out1', comb, 'in1')
    >>> fc = connection(f, 'out1', comb, 'in2')
    >>> ct = connection(comb, 'out1', t, 'in1')
    >>> outg = connection(t, 'out1', si, 'in1')
    >>> nw.add_conns(inc, cc, fc, ct, outg)

    Specify component and connection properties. The intlet pressure at the
    compressor and the outlet pressure after the turbine are identical. For the
    compressor, the pressure ratio and isentropic efficiency are design
    parameters. A compressor map (efficiency vs. mass flow and pressure rise
    vs. mass flow) is selected for the compressor. Fuel is Methane.

    >>> c.set_attr(pr=10, eta_s=0.88, design=['eta_s', 'pr'],
    ... offdesign=['char_map'])
    >>> t.set_attr(eta_s=0.9, design=['eta_s'],
    ... offdesign=['eta_s_char', 'cone'])
    >>> inc.set_attr(fluid={'N2': 0.7556, 'O2': 0.2315, 'Ar': 0.0129, 'CH4': 0,
    ... 'H2O': 0}, fluid_balance=True, T=25, p=1)
    >>> fc.set_attr(fluid={'N2': 0, 'O2': 0, 'Ar': 0, 'CH4': 0.96, 'H2O': 0,
    ... 'CO2': 0.04}, T=25)
    >>> ct.set_attr(T=1100)
    >>> outg.set_attr(p=ref(inc, 1, 0))

    The total power output is set to 1 MW, electrical or mechanical
    efficiencies are not considered in this example. The documentation
    example in class :func:`tespy.connections.bus` provides more information
    on efficiencies of generators, for instance.

    >>> power = bus('total power output', P=-1e6)
    >>> power.add_comps({'c': c}, {'c': t})
    >>> nw.add_busses(power)
    >>> nw.solve('design')
    >>> mass_flow = round(nw.connections['ambient air'].m.val_SI, 1)
    >>> nw.save('exported_nwk')
    >>> c.set_attr(igva='var')
    >>> nw.solve('offdesign', design_path='exported_nwk',
    ... init_path='exported_nwk')
    >>> round(t.eta_s.val, 1)
    0.9
    >>> power.set_attr(P=-0.75e6)
    >>> nw.solve('offdesign', design_path='exported_nwk',
    ... init_path='exported_nwk')
    >>> eta_s_t = round(t.eta_s.val, 3)
    >>> igva = round(c.igva.val, 3)
    >>> eta_s_t
    0.898
    >>> igva
    20.139

    The designed network is exported to the path 'exported_nwk'. Now import the
    network and recalculate. Check if the results match with the previous
    calculation in design and offdesign case.

    >>> imported_nwk = load_network('exported_nwk')
    >>> imported_nwk.set_attr(iterinfo=False)
    >>> imported_nwk.solve('design')
    >>> round(imported_nwk.connections['ambient air'].m.val_SI, 1) == mass_flow
    True
    >>> round(imported_nwk.components['turbine'].eta_s.val, 3)
    0.9
    >>> imported_nwk.components['compressor'].set_attr(igva='var')
    >>> imported_nwk.solve('offdesign', design_path='exported_nwk',
    ... init_path='exported_nwk')
    >>> round(imported_nwk.components['turbine'].eta_s.val, 3)
    0.9
    >>> imported_nwk.busses['total power output'].set_attr(P=-0.75e6)
    >>> imported_nwk.solve('offdesign', design_path='exported_nwk',
    ... init_path='exported_nwk')
    >>> round(imported_nwk.components['turbine'].eta_s.val, 3) == eta_s_t
    True
    >>> round(imported_nwk.components['compressor'].igva.val, 3) == igva
    True
    >>> shutil.rmtree('./exported_nwk', ignore_errors=True)
    """
    if path[-1] != '/' and path[-1] != '\\':
        path += '/'

    path_comps = modify_path_os(path + 'components/')
    path = modify_path_os(path)

    msg = 'Reading network data from base path ' + path + '.'
    logging.info(msg)

    # load characteristics
    fn = path_comps + 'char_line.csv'
    try:
        char_lines = pd.read_csv(fn, sep=';', decimal='.',
                                 converters={'x': ast.literal_eval,
                                             'y': ast.literal_eval})
        msg = 'Reading characteristic lines data from ' + fn + '.'
        logging.debug(msg)

    except FileNotFoundError:
        char_lines = pd.DataFrame(columns=['id', 'type', 'x', 'y'])

    # load characteristic maps
    fn = path_comps + 'char_map.csv'
    try:
        msg = 'Reading characteristic maps data from ' + fn + '.'
        logging.debug(msg)
        char_maps = pd.read_csv(fn, sep=';', decimal='.',
                                converters={'x': ast.literal_eval,
                                            'y': ast.literal_eval,
                                            'z1': ast.literal_eval,
                                            'z2': ast.literal_eval})

    except FileNotFoundError:
        char_maps = pd.DataFrame(columns=['id', 'type', 'x', 'y', 'z1', 'z2'])

    # load components
    comps = pd.DataFrame()

    files = os.listdir(path_comps)
    for f in files:
        if f != 'bus.csv' and f != 'char_line.csv' and f != 'char_map.csv':
            fn = path_comps + f
            df = pd.read_csv(fn, sep=';', decimal='.',
                             converters={'design': ast.literal_eval,
                                         'offdesign': ast.literal_eval,
                                         'busses': ast.literal_eval,
                                         'bus_param': ast.literal_eval,
                                         'bus_P_ref': ast.literal_eval,
                                         'bus_char': ast.literal_eval})

            # create components
            df['instance'] = df.apply(construct_comps, axis=1,
                                      args=(char_lines, char_maps, ))
            comps = pd.concat((comps, df[['instance', 'label', 'busses',
                                          'bus_param', 'bus_P_ref',
                                          'bus_char']]), axis=0)

            msg = 'Reading component data (' + f[:-4] + ') from ' + fn + '.'
            logging.debug(msg)

    comps = comps.set_index('label')
    msg = 'Created network components.'
    logging.info(msg)

    # create network
    nw = construct_network(path)

    # load connections
    fn = path + 'connections.csv'
    conns = pd.read_csv(fn, sep=';', decimal='.',
                        converters={'design': ast.literal_eval,
                                    'offdesign': ast.literal_eval})

    msg = 'Reading connection data from ' + fn + '.'
    logging.debug(msg)

    # create connections
    conns['instance'] = conns.apply(construct_conns, axis=1, args=(comps, nw,))
    conns.apply(conns_set_ref, axis=1, args=(conns,))
    conns = conns.set_index('id')

    # add connections to network
    for c in conns['instance']:
        nw.add_conns(c)

    msg = 'Created connections.'
    logging.info(msg)

    # load busses
    try:
        fn = path_comps + 'bus.csv'
        busses = pd.read_csv(fn, sep=';', decimal='.')
        msg = 'Reading bus data from ' + fn + '.'
        logging.debug(msg)

    except FileNotFoundError:
        busses = pd.DataFrame()
        msg = 'No bus data found!'
        logging.debug(msg)

    # create busses
    if len(busses) > 0:
        busses['instance'] = busses.apply(construct_busses, axis=1)

        # add components to busses
        comps.apply(busses_add_comps, axis=1, args=(busses, char_lines,))

        # add busses to network
        for b in busses['instance']:
            nw.add_busses(b)

        msg = 'Created busses.'
        logging.info(msg)

    msg = 'Created network.'
    logging.info(msg)
    return nw


# %% create components


def construct_comps(c, *args):
    r"""
    Create TESPy component from class name and set parameters.

    Parameters
    ----------
    c : pandas.core.series.Series
        Component information from .csv-file.

    args[0] : pandas.core.frame.DataFrame
        DataFrame containing the data of characteristic lines.

    args[1] : pandas.core.frame.DataFrame
        DataFrame containing the data of characteristic maps.

    Returns
    -------
    instance : tespy.components.components.component
        TESPy component object.
    """
    target_class = comp_target_classes[c.cp]
    instance = target_class(c.label)
    kwargs = {}

    # basic properties
    for key in ['design', 'offdesign', 'design_path', 'local_design',
                'local_offdesign']:
        if key in c:
            kwargs[key] = c[key]

    for key, value in instance.attr().items():
        if key in c:
            # component parameters
            if isinstance(value, dc_cp):
                kwargs[key] = dc_cp(val=c[key], is_set=c[key + '_set'],
                                    is_var=c[key + '_var'])

            # component parameters
            elif isinstance(value, dc_simple):
                kwargs[key] = dc_simple(val=c[key], is_set=c[key + '_set'])

            # component characteristics
            elif isinstance(value, dc_cc):
                # finding x and y values of the characteristic function
                values = args[0]['id'] == c[key]

                try:
                    x = args[0][values].x.values[0]
                    y = args[0][values].y.values[0]
                    extrapolate = False
                    if 'extrapolate' in args[0].columns:
                        extrapolate = args[0][values].extrapolate.values[0]
                    char = char_line(x=x, y=y, extrapolate=extrapolate)

                except IndexError:

                    char = None
                    msg = ('Could not find x and y values for characteristic '
                           'line, using defaults instead for function ' + key +
                           ' at component ' + c.label + '.')
                    logging.warning(msg)

                kwargs[key] = dc_cc(is_set=c[key + '_set'],
                                    param=c[key + '_param'], func=char)

            # component characteristics
            elif isinstance(value, dc_cm):
                # finding x and y values of the characteristic function
                values = args[1]['id'] == c[key]

                try:
                    x = list(args[1][values].x.values[0])
                    y = list(args[1][values].y.values[0])
                    z1 = list(args[1][values].z1.values[0])
                    z2 = list(args[1][values].z2.values[0])
                    target_class = map_target_classes[
                        args[1][values].type.values[0]]
                    char = target_class(x=x, y=y, z1=z1, z2=z2)

                except IndexError:
                    char = None
                    msg = ('Could not find x, y, z1 and z2 values for '
                           'characteristic map of component ' + c.label + '!')
                    logging.warning(msg)

                kwargs[key] = dc_cm(is_set=c[key + '_set'],
                                    param=c[key + '_param'],
                                    func=char)

            # grouped component parameters
            elif isinstance(value, dc_gcp):
                kwargs[key] = dc_gcp(method=c[key])

    instance.set_attr(**kwargs)
    return instance

# %% create network object


def construct_network(path):
    r"""
    Create TESPy network from the data provided in the netw.csv-file.

    Parameters
    ----------
    path : str
        Base-path to stored network data.

    Returns
    -------
    nw : tespy.networks.networks.network
        TESPy network object.
    """
    # read network .csv-file
    with open(path + 'network.json', 'r') as f:
        data = json.loads(f.read())

    # construct fluid list
    fluid_list = [
        backend + '::' + fluid for fluid, backend in data['fluids'].items()]

    # delete fluids from data
    del data['fluids']

    # create network object with its properties
    nw = network(fluids=fluid_list, **data)

    return nw

# %% create connections


def construct_conns(c, *args):
    r"""
    Create TESPy connection from data in the .csv-file and its parameters.

    Parameters
    ----------
    c : pandas.core.series.Series
        Connection information from .csv-file.

    args[0] : pandas.core.frame.DataFrame
        DataFrame containing all created components.

    Returns
    -------
    conn : tespy.connections.connection
        TESPy connection object.
    """
    # create connection
    conn = connection(args[0].instance[c.source], c.source_id,
                      args[0].instance[c.target], c.target_id)

    kwargs = {}
    # read basic properties
    for key in ['design', 'offdesign', 'design_path', 'local_design',
                'local_offdesign', 'label']:
        if key in c:
            kwargs[key] = c[key]

    # read fluid properties
    for key in ['m', 'p', 'h', 'T', 'x', 'v', 'Td_bp']:
        if key in c:
            if key in c:
                kwargs[key] = dc_prop(val=c[key], val0=c[key + '0'],
                                      val_set=c[key + '_set'],
                                      unit=c[key + '_unit'],
                                      unit_set=c[key + '_unit_set'],
                                      ref=None, ref_set=c[key + '_ref_set'])

    key = 'state'
    if key in c:
        kwargs[key] = dc_simple(val=c[key], is_set=c[key + '_set'])

    # read fluid vector
    val = {}
    val0 = {}
    val_set = {}
    for key in args[1].fluids:
        if key in c:
            val[key] = c[key]
            val0[key] = c[key + '0']
            val_set[key] = c[key + '_set']

    kwargs['fluid'] = dc_flu(val=val, val0=val0, val_set=val_set,
                             balance=c['balance'])

    # write properties to connection and return connection object
    conn.set_attr(**kwargs)
    return conn

# %% set references on connections


def conns_set_ref(c, *args):
    r"""
    Set references on connections as specified in connection data.

    Parameters
    ----------
    c : pandas.core.series.Series
        Connection information from .csv-file.

    args[0] : pandas.core.frame.DataFrame
        DataFrame containing all created connections.

    Returns
    -------
    instance : tespy.connections.ref
        TESPy reference object.
    """
    for col in ['m', 'p', 'h', 'T']:
        # search for referenced connections
        if isinstance(c[col + '_ref'], str):
            # create reference object
            instance = args[0].instance[c[col + '_ref'] ==
                                        args[0]['id']].values[0]
            # write to connection properties
            c['instance'].get_attr(col).ref = ref(instance,
                                                  c[col + '_ref_f'],
                                                  c[col + '_ref_d'])

# %% create busses


def construct_busses(c, *args):
    r"""
    Create busses of the network.

    Parameters
    ----------
    c : pandas.core.series.Series
        Bus information from .csv-file.

    Returns
    -------
    b : tespy.connections.bus
        TESPy bus object.
    """
    # set up bus with label and specify value for power
    b = bus(c.label, P=c.P)
    b.P.is_set = c.P_set
    return b

# %% add components to busses


def busses_add_comps(c, *args):
    r"""
    Add components to busses according to data from .csv file.

    Parameters
    ----------
    c : pandas.core.series.Series
        Component information from .csv-file.

    args[0] : pandas.core.frame.DataFrame
        DataFrame containing all created busses.

    args[1] : pandas.core.frame.DataFrame
        DataFrame containing all created characteristic lines.
    """
    i = 0
    for b in c.busses:
        p, P_ref, char = c.bus_param[i], c.bus_P_ref[i], c.bus_char[i]

        values = char == args[1]['id']
        char = char_line(x=args[1][values].x.values[0],
                         y=args[1][values].y.values[0])

        # add component with corresponding details to bus
        args[0].instance[b == args[0]['label']].values[0].add_comps(
                {'c': c.instance, 'p': p, 'P_ref': P_ref, 'char': char})
        i += 1<|MERGE_RESOLUTION|>--- conflicted
+++ resolved
@@ -17,11 +17,7 @@
 import logging
 import os
 import pandas as pd
-<<<<<<< HEAD
 import json
-
-=======
->>>>>>> 6e9bd580
 from tespy.connections import connection, bus, ref
 from tespy.components import (
     basics, combustion, customs, heat_exchangers, nodes, piping, reactors,
