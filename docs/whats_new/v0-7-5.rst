--- conflicted
+++ resolved
@@ -18,13 +18,10 @@
 #############
 - Remove unused features in the github workflows and tox testing
   (`PR #523 <https://github.com/oemof/tespy/pull/523>`__).
-<<<<<<< HEAD
 - Simplify dependency installation readthedocs builds
   (`PR #524 <https://github.com/oemof/tespy/pull/524>`__).
-=======
 - Update various parts of the source code to implement more maintainer-friendly
   features (`PR #525 <https://github.com/oemof/tespy/pull/525>`__).
->>>>>>> 2ea2e411
 
 Contributors
 ############
