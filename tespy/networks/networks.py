--- conflicted
+++ resolved
@@ -2783,15 +2783,9 @@
 
         - netw.csv (network information)
         - conn.csv (connection information)
-<<<<<<< HEAD
-        - folder comps containing .csv files (bus.csv, char_line.csv,
-          char_map.csv) as well as .csv files for all types of components
-          within your network.
-=======
         - folder comps containing .csv files for busses and characteristics
           as well as .csv files for all types of components within your
           network.
->>>>>>> be4dce4b
         """
         if path[-1] != '/' and path[-1] != '\\':
             path += '/'
