--- conflicted
+++ resolved
@@ -7,17 +7,13 @@
 
 
 setup(name='TESPy',
-<<<<<<< HEAD
-      version='0.1.2',
-=======
-      version='0.1.3 dev',
->>>>>>> 936fb6fb
+      version='0.1.3',
       description='Thermal Engineering Systems in Python (TESPy)',
       url='http://github.com/oemof/tespy',
       author='Francesco Witte',
       author_email='francesco.witte@web.de',
       long_description=read('README.rst'),
-      license='GPL-3.0',
+      license='MIT',
       packages=['tespy', 'tespy.components', 'tespy.tools'],
       python_requires='>=3',
       install_requires=['CoolProp >= 6.0.0',
