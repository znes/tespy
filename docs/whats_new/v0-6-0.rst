v0.6.0 - Colored Chemicals (May, 15, 2022)
++++++++++++++++++++++++++++++++++++++++++

We have created a place for users of TESPy to exchange ideas and share their
models and experience. Everyone is invited to get in touch and tune in on our
<<<<<<< HEAD
`GitHub discussions page <https://github.com/oemof/tespy/discussions>`_.
=======
`GitHub discussions page <https://github.com/oemof/tespy/discussions>`__.
>>>>>>> 0c97c951

New Features
############
- A new component is introduced, the DiabaticCombustionChamber:
  :py:class:`tespy.components.combustion.diabatic.DiabaticCombustionChamber`.
  In contrast to the adiabatic combustion chamber, the new component implements
  pressure and heat losses. An example usage can be found in the API reference
  of the class linked above
  (`PR #301 <https://github.com/oemof/tespy/pull/301>`_).
- Gaseous mixtures now check for condensation of water in enthalpy and entropy
  functions (`PR #318 <https://github.com/oemof/tespy/pull/318>`_).


Documentation
#############
- Add tutorial for the :code:`DiabaticCombustionChamber`
  (`PR #321 <https://github.com/oemof/tespy/pull/321>`_).
- Fix a lot of bugs in the docs
  (`PR #337 <https://github.com/oemof/tespy/pull/337>`_).

Bug Fixes
#########
- Calculation of entropy for gaseous mixtures included the pressure correction
  term although the entropy values of the mixture components were calculated at
  their respective partial pressure
  (`PR #318 <https://github.com/oemof/tespy/pull/318>`_).
- Fix mass flow multipliers for non SI units
  (`PR #317 <https://github.com/oemof/tespy/pull/317>`_).
- Fix call to wrong (hard coded) key for molecular mass of hydrogen
  (`PR #332 <https://github.com/oemof/tespy/pull/332>`_).
- Fix some typos in the documentation of the class
  :py:class:`tespy.components.reactors.water_electrolyzer.WaterElectrolyzer`
  (`PR #335 <https://github.com/oemof/tespy/pull/335>`_).
- Fix an error in the aggregated results of components and busses in the exergy
  analysis in case the temperature at turbomachinery is less than or equal to
  ambient temperature (`PR #340 <https://github.com/oemof/tespy/pull/340>`_).

Other Changes
#############
- The component :code:`CombustionChamberStoich` has been removed
  (`PR #321 <https://github.com/oemof/tespy/pull/321>`_).
- The fluid property back-end :code:`TESPyFluid` has been removed
  (`PR #321 <https://github.com/oemof/tespy/pull/321>`_).

Contributors
############
- Francesco Witte (`@fwitte <https://github.com/fwitte>`_)
- `@tub-hofmann <https://github.com/tub-hofmann>`_
<<<<<<< HEAD
- `@nkawerau <https://github.com/nkawerau>`_
=======
- `@nkawerau <https://github.com/nkawerau>`_
- `@BenPortner <https://github.com/BenPortner>`_
- `@matbock <https://github.com/matbock>`_
>>>>>>> 0c97c951
<|MERGE_RESOLUTION|>--- conflicted
+++ resolved
@@ -3,11 +3,7 @@
 
 We have created a place for users of TESPy to exchange ideas and share their
 models and experience. Everyone is invited to get in touch and tune in on our
-<<<<<<< HEAD
-`GitHub discussions page <https://github.com/oemof/tespy/discussions>`_.
-=======
 `GitHub discussions page <https://github.com/oemof/tespy/discussions>`__.
->>>>>>> 0c97c951
 
 New Features
 ############
@@ -56,10 +52,6 @@
 ############
 - Francesco Witte (`@fwitte <https://github.com/fwitte>`_)
 - `@tub-hofmann <https://github.com/tub-hofmann>`_
-<<<<<<< HEAD
-- `@nkawerau <https://github.com/nkawerau>`_
-=======
 - `@nkawerau <https://github.com/nkawerau>`_
 - `@BenPortner <https://github.com/BenPortner>`_
-- `@matbock <https://github.com/matbock>`_
->>>>>>> 0c97c951
+- `@matbock <https://github.com/matbock>`_